--- conflicted
+++ resolved
@@ -1,29 +1,16 @@
 
-<<<<<<< HEAD
-# 快速启动
-=======
 
 # 快速开始
->>>>>>> f17ad4d3
 
 需要安装Java 8及以上版本来启动 JoyQueue
 
 确认Java环境以及Java版本正确：
 
 ```bash
-<<<<<<< HEAD
-
-$ download_home=~/Downloads
-$ mkdir ~/joyqueue
-$ tar -zxvf  $download_home/joyqueue-server-4.1.0-SNAPSHOT.tar.gz -C ~/joyqueue
-$ tar -zxvf  $download_home/joyqueue-web-4.1.0-SNAPSHOT.tar.gz  -C ~/joyqueue
-
-=======
 $ java -version
 java version "1.8.0_202"
 Java(TM) SE Runtime Environment (build 1.8.0_202-b08)
 Java HotSpot(TM) 64-Bit Server VM (build 25.202-b08, mixed mode)
->>>>>>> f17ad4d3
 ```
 
 ## 第1步：下载安装包
@@ -89,11 +76,11 @@
 
 依次创建生产及消费订阅关系：
 
-* 创建主题：joy_test，操作路径：主题中心 - 添加主题
+* 创建主题：joy_topic，操作路径：主题中心 - 添加主题
 * 创建应用：joyqueue，操作路径：我的应用 - 新建应用
 * 创建令牌：操作路径：我的应用 - joyqueue - 详情 - 令牌 - 添加
-* 订阅生产：操作路径：主题中心 - joy_test - 生产者 - 点击“订阅”按钮 - 找到应用代码为“joyqueue"的行 - ”选择客户端类型:joyqueue - 点击行尾“订阅”按钮
-* 订阅消费：主题中心 - joy_test - 消费者 - 点击“订阅”按钮 - 找到应用代码为“joyqueue"的行 - ”选择客户端类型:joyqueue - 点击行尾“订阅”按钮
+* 订阅生产：操作路径：主题中心 - joy_topic - 生产者 - 点击“订阅”按钮 - 找到应用代码为“joyqueue"的行 - ”选择客户端类型:joyqueue - 点击行尾“订阅”按钮
+* 订阅消费：主题中心 - joy_topic - 消费者 - 点击“订阅”按钮 - 找到应用代码为“joyqueue"的行 - ”选择客户端类型:joyqueue - 点击行尾“订阅”按钮
 
 ## 第5步：发送和接收消息
 
@@ -121,31 +108,26 @@
 
 ## 使用Docker镜像体验JoyQueue
 
-**TODO：这步不需要pull，直接docker run就会自动pull**
+* 启动JoyQueue server 和 web 服务
 
-* Docker hub 获取
+JoyQueue server 镜像(joyqueue/joyqueue-server)默认会启动一个本地管理端
 
 ```
 
-  docker pull joyqueue/joyqueue-server:4.1.0-SNAPSHOT
-  docker pull joyqueue/joyqueue-web:4.1.0-SNAPSHOT
-  
-``` 
-
-* 启动JoyQueue server 和 web 服务
-
-**TODO: 现在不是一个镜像中就包括server和web吗？能否一个命令就拉起server 和 web？**
-```
-
-$ docker run -p 80:10031  -d  joyqueue/joyqueue-server  bin/server-start.sh
-$ server_cid=$(docker ps |grep 'joyqueue/joyqueue-server'|awk '{print $1}')
-$ docker exec -it -d  $server_cid  /joyqueue-web/bin/start.sh
-$ docker exec -it $server_cid /bin/bash 
+$ docker run -p 80:10031  -d  --name joy joyqueue/joyqueue-server
 
 ```
 
+现在可以访问管理端: [http://localhost:10031](http://localhost:10031)
+
 参考[第4步：创建发布和订阅关系](##第4步：创建发布和订阅关系)
+
+## 发送和接受消息
 
 参考[第5步：生产和消费示例](##第5步：生产和消费示例)
 
-**TODO：在Docker中调用console-producer.sh和console-consumer.sh命令和直接调用不一样，需要给出命令。**+```
+  docker exec -it  joy  bin/console-producer.sh -a joyqueue --token a768388469e144b0b6cbe87a6e339a3c -t joy_topic -b "Hello,JoyQueue"
+  docker exec -it  joy  bin/console-consumer.sh -a joyqueue --token a768388469e144b0b6cbe87a6e339a3c -t joy_topic
+
+```