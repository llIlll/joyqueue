/**
 * Copyright 2019 The JoyQueue Authors.
 *
 * Licensed under the Apache License, Version 2.0 (the "License");
 * you may not use this file except in compliance with the License.
 * You may obtain a copy of the License at
 *
 *     http://www.apache.org/licenses/LICENSE-2.0
 *
 * Unless required by applicable law or agreed to in writing, software
 * distributed under the License is distributed on an "AS IS" BASIS,
 * WITHOUT WARRANTIES OR CONDITIONS OF ANY KIND, either express or implied.
 * See the License for the specific language governing permissions and
 * limitations under the License.
 */
package org.joyqueue.nsr.nameservice;

import com.google.common.cache.Cache;
import com.google.common.cache.CacheBuilder;
import com.google.common.collect.Lists;
import com.jd.laf.extension.Type;
import org.apache.commons.collections.CollectionUtils;
import org.joyqueue.config.BrokerConfigKey;
import org.joyqueue.domain.AllMetadata;
import org.joyqueue.domain.AppToken;
import org.joyqueue.domain.Broker;
import org.joyqueue.domain.ClientType;
import org.joyqueue.domain.Config;
import org.joyqueue.domain.Consumer;
import org.joyqueue.domain.DataCenter;
import org.joyqueue.domain.PartitionGroup;
import org.joyqueue.domain.Producer;
import org.joyqueue.domain.Replica;
import org.joyqueue.domain.Subscription;
import org.joyqueue.domain.Topic;
import org.joyqueue.domain.TopicConfig;
import org.joyqueue.domain.TopicName;
import org.joyqueue.event.NameServerEvent;
import org.joyqueue.monitor.PointTracer;
import org.joyqueue.monitor.TraceStat;
import org.joyqueue.network.command.GetTopics;
import org.joyqueue.network.command.GetTopicsAck;
import org.joyqueue.network.command.Subscribe;
import org.joyqueue.network.command.SubscribeAck;
import org.joyqueue.network.command.UnSubscribe;
import org.joyqueue.network.transport.Transport;
import org.joyqueue.network.transport.TransportClient;
import org.joyqueue.network.transport.codec.JoyQueueHeader;
import org.joyqueue.network.transport.command.Command;
import org.joyqueue.network.transport.command.CommandCallback;
import org.joyqueue.network.transport.command.Direction;
import org.joyqueue.network.transport.exception.TransportException;
import org.joyqueue.nsr.NameService;
import org.joyqueue.nsr.NsrPlugins;
import org.joyqueue.nsr.config.NameServiceConfig;
import org.joyqueue.nsr.exception.NsrException;
import org.joyqueue.nsr.network.NsrTransportClientFactory;
import org.joyqueue.nsr.network.command.AddTopic;
import org.joyqueue.nsr.network.command.GetAllBrokers;
import org.joyqueue.nsr.network.command.GetAllBrokersAck;
import org.joyqueue.nsr.network.command.GetAllConfigs;
import org.joyqueue.nsr.network.command.GetAllConfigsAck;
import org.joyqueue.nsr.network.command.GetAllMetadataRequest;
import org.joyqueue.nsr.network.command.GetAllMetadataResponse;
import org.joyqueue.nsr.network.command.GetAllTopics;
import org.joyqueue.nsr.network.command.GetAllTopicsAck;
import org.joyqueue.nsr.network.command.GetAppToken;
import org.joyqueue.nsr.network.command.GetAppTokenAck;
import org.joyqueue.nsr.network.command.GetBroker;
import org.joyqueue.nsr.network.command.GetBrokerAck;
import org.joyqueue.nsr.network.command.GetBrokerByRetryType;
import org.joyqueue.nsr.network.command.GetBrokerByRetryTypeAck;
import org.joyqueue.nsr.network.command.GetConfig;
import org.joyqueue.nsr.network.command.GetConfigAck;
import org.joyqueue.nsr.network.command.GetConsumerByTopic;
import org.joyqueue.nsr.network.command.GetConsumerByTopicAck;
import org.joyqueue.nsr.network.command.GetConsumerByTopicAndApp;
import org.joyqueue.nsr.network.command.GetConsumerByTopicAndAppAck;
import org.joyqueue.nsr.network.command.GetDataCenter;
import org.joyqueue.nsr.network.command.GetDataCenterAck;
import org.joyqueue.nsr.network.command.GetProducerByTopic;
import org.joyqueue.nsr.network.command.GetProducerByTopicAck;
import org.joyqueue.nsr.network.command.GetProducerByTopicAndApp;
import org.joyqueue.nsr.network.command.GetProducerByTopicAndAppAck;
import org.joyqueue.nsr.network.command.GetReplicaByBroker;
import org.joyqueue.nsr.network.command.GetReplicaByBrokerAck;
import org.joyqueue.nsr.network.command.GetTopicConfig;
import org.joyqueue.nsr.network.command.GetTopicConfigAck;
import org.joyqueue.nsr.network.command.GetTopicConfigByApp;
import org.joyqueue.nsr.network.command.GetTopicConfigByAppAck;
import org.joyqueue.nsr.network.command.GetTopicConfigByBroker;
import org.joyqueue.nsr.network.command.GetTopicConfigByBrokerAck;
import org.joyqueue.nsr.network.command.HasSubscribe;
import org.joyqueue.nsr.network.command.HasSubscribeAck;
import org.joyqueue.nsr.network.command.LeaderReport;
import org.joyqueue.nsr.network.command.NsrCommandType;
import org.joyqueue.nsr.network.command.NsrConnection;
import org.joyqueue.nsr.network.command.Register;
import org.joyqueue.nsr.network.command.RegisterAck;
import org.joyqueue.toolkit.concurrent.EventBus;
import org.joyqueue.toolkit.concurrent.EventListener;
import org.joyqueue.toolkit.config.PropertySupplier;
import org.joyqueue.toolkit.config.PropertySupplierAware;
import org.joyqueue.toolkit.lang.Close;
import org.joyqueue.toolkit.lang.LifeCycle;
import org.joyqueue.toolkit.service.Service;
import org.slf4j.Logger;
import org.slf4j.LoggerFactory;

import java.util.ArrayList;
import java.util.List;
import java.util.Map;
import java.util.Optional;
import java.util.Set;
import java.util.concurrent.Callable;
import java.util.concurrent.ExecutionException;
import java.util.concurrent.TimeUnit;
import java.util.concurrent.atomic.AtomicBoolean;
import java.util.concurrent.atomic.AtomicReference;

/**
 * @author wylixiaobin
 * Date: 2019/1/27
 */
public class ThinNameService extends Service implements NameService, PropertySupplierAware, Type {
    private static final Logger logger = LoggerFactory.getLogger(ThinNameService.class);

    private NameServiceConfig nameServiceConfig;
    private PointTracer tracer;

    private ClientTransport clientTransport;
    private PropertySupplier propertySupplier;
    private Broker broker;
    /**
     * 事件管理器
     */
    protected EventBus<NameServerEvent> eventBus = new EventBus<>("joyqueue-thin-nameservice-eventBus");

    private Cache<TopicName, Optional<TopicConfig>> topicCache;

    public ThinNameService() {
        //do nothing
    }

    public ThinNameService(NameServiceConfig nameServiceConfig) {
        this.nameServiceConfig = nameServiceConfig;
    }

    @Override
    public void setSupplier(PropertySupplier supplier) {
        this.propertySupplier = supplier;
        if (nameServiceConfig == null) {
            nameServiceConfig = new NameServiceConfig(propertySupplier);
        }
        if (topicCache == null) {
            topicCache = CacheBuilder.newBuilder()
                    .expireAfterWrite(nameServiceConfig.getThinCacheExpireTime(), TimeUnit.MILLISECONDS)
                    .build();
        }
        tracer = NsrPlugins.TRACERERVICE.get(PropertySupplier.getValue(propertySupplier, BrokerConfigKey.TRACER_TYPE));
        clientTransport = new ClientTransport(nameServiceConfig,this);
        try {
            eventBus.start();
            clientTransport.start();
        } catch (Exception e) {
            throw new NsrException(e);
        }
    }

    @Override
    public TopicConfig subscribe(Subscription subscription, ClientType clientType) {
        List<TopicConfig> topicConfigs = subscribe(Lists.newArrayList(subscription), clientType);
        if (CollectionUtils.isEmpty(topicConfigs)) {
            return null;
        }
        return topicConfigs.get(0);
    }

    @Override
    public List<TopicConfig> subscribe(List<Subscription> subscriptions, ClientType clientType) {
        Command request = new Command(new JoyQueueHeader(Direction.REQUEST, NsrCommandType.SUBSCRIBE),
                new Subscribe().subscriptions(subscriptions).clientType(clientType));
        Command response = send(request);
        if (!response.isSuccess()) {
            logger.error("subscribe error request {},response {}", request, response);
            throw new RuntimeException(String.format("subscribe error request {},response {}", request, response));
        }
        return ((SubscribeAck) response.getPayload()).getTopicConfigs();
    }

    @Override
    public void unSubscribe(Subscription subscription) {
        unSubscribe(Lists.newArrayList(subscription));
    }

    @Override
    public void unSubscribe(List<Subscription> subscriptions) {
        Command request = new Command(new JoyQueueHeader(Direction.REQUEST, NsrCommandType.UN_SUBSCRIBE), new UnSubscribe().subscriptions(subscriptions));
        Command response = send(request);
        if (!response.isSuccess()) {
            logger.error("unSubscribe error request {},response {}", request, response);
            throw new RuntimeException(String.format("unSubscribe error request {},response {}", request, response));
        }
    }

    @Override
    public boolean hasSubscribe(String app, Subscription.Type subscribe) {
        Command request = new Command(new JoyQueueHeader(Direction.REQUEST, NsrCommandType.HAS_SUBSCRIBE), new HasSubscribe().app(app).subscribe(subscribe));
        Command response = send(request);
        if (!response.isSuccess()) {
            logger.error("hasSubscribe error request {},response {}", request, response);
            throw new RuntimeException(String.format("hasSubscribe error request {},response {}", request, response));
        }
        return ((HasSubscribeAck) response.getPayload()).isHave();
    }

    @Override
    public void leaderReport(TopicName topic, int partitionGroup, int leaderBrokerId, Set<Integer> isrId, int termId) {
        Command request = new Command(new JoyQueueHeader(Direction.REQUEST, NsrCommandType.LEADER_REPORT),
                new LeaderReport().topic(topic).partitionGroup(partitionGroup).leaderBrokerId(leaderBrokerId).isrId(isrId).termId(termId));
        sendAsync(request, new CommandCallback() {
            @Override
            public void onSuccess(Command request, Command response) {
                logger.info("Report leader of topic {} partition group {} to nameserver success",
                        topic, partitionGroup);
            }

            @Override
            public void onException(Command request, Throwable cause) {
                logger.info("Report leader of topic {} partition group {} to nameserver fail",
                        topic, partitionGroup, cause);
            }
        });
    }

    @Override
    public Broker getBroker(int brokerId) {
        Command request = new Command(new JoyQueueHeader(Direction.REQUEST, NsrCommandType.GET_BROKER), new GetBroker().brokerId(brokerId));
        Command response = send(request);
        if (!response.isSuccess()) {
            logger.error("getBroker error request {},response {}", request, response);
            throw new RuntimeException(String.format("getBroker error request {},response {}", request, response));
        }
        return ((GetBrokerAck) response.getPayload()).getBroker();
    }

    @Override
    public List<Broker> getAllBrokers() {
        Command request = new Command(new JoyQueueHeader(Direction.REQUEST, NsrCommandType.GET_ALL_BROKERS), new GetAllBrokers());
        Command response = send(request);
        if (!response.isSuccess()) {
            logger.error("getAllBrokers error request {},response {}", request, response);
            throw new RuntimeException(String.format("getAllBrokers error request {},response {}", request, response));
        }
        return ((GetAllBrokersAck) response.getPayload()).getBrokers();
    }

    @Override
    public void addTopic(Topic topic, List<PartitionGroup> partitionGroups) {
        Command request = new Command(new JoyQueueHeader(Direction.REQUEST, NsrCommandType.ADD_TOPIC), new AddTopic().topic(topic).partitiionGroups(partitionGroups));
        Command response = send(request);
        if (!response.isSuccess()) {
            logger.error("leaderReport error request {},response {}", request, response);
            throw new RuntimeException(String.format("leaderReport error request {},response {}", request, response));
        }
    }

    @Override
    public TopicConfig getTopicConfig(TopicName topic) {
        if (nameServiceConfig.getThinCacheEnable()) {
            try {
                Optional<TopicConfig> optional = topicCache.get(topic, new Callable<Optional<TopicConfig>>() {
                    @Override
                    public Optional<TopicConfig> call() throws Exception {
                        return Optional.ofNullable(doGetTopicConfig(topic));
                    }
                });
                if (optional.isPresent()) {
                    return optional.get();
<<<<<<< HEAD
                } else {
                    return null;
                }
=======
                }
                return null;
>>>>>>> d6ae86bd
            } catch (ExecutionException e) {
                logger.error("getTopicConfig exception, topic: {}", topic, e);
                return null;
            }
        } else {
            return doGetTopicConfig(topic);
        }
    }

    protected TopicConfig doGetTopicConfig(TopicName topic) {
        Command request = new Command(new JoyQueueHeader(Direction.REQUEST, NsrCommandType.GET_TOPICCONFIG), new GetTopicConfig().topic(topic));
        Command response = send(request, nameServiceConfig.getThinTransportTopicTimeout());
        if (!response.isSuccess()) {
            logger.error("getTopicConfig error request {},response {}", request, response);
            throw new RuntimeException(String.format("getTopicConfig error request {},response {}", request, response));
        }
        TopicConfig topicConfig = ((GetTopicConfigAck) response.getPayload()).getTopicConfig();
        return topicConfig;
    }

    @Override
    public Set<String> getAllTopicCodes() {
        Command request = new Command(new JoyQueueHeader(Direction.REQUEST, NsrCommandType.GET_ALL_TOPICS), new GetAllTopics());
        Command response = send(request);
        if (!response.isSuccess()) {
            logger.error("getAllTopicCodes error request {},response {}", request, response);
            throw new RuntimeException(String.format("getAllTopicCodes error request {},response {}", request, response));
        }
        return ((GetAllTopicsAck) response.getPayload()).getTopicNames();
    }

    @Override
    public Set<String> getTopics(String app, Subscription.Type subscription) {
        Command request = new Command(new JoyQueueHeader(Direction.REQUEST, NsrCommandType.GET_TOPICS), new GetTopics().app(app).subscribeType(subscription.getValue()));
        Command response = send(request);
        if (!response.isSuccess()) {
            logger.error("getTopics error request {},response {}", request, response);
            throw new RuntimeException(String.format("getTopics error request {},response {}", request, response));
        }
        return ((GetTopicsAck) response.getPayload()).getTopics();
    }

    @Override
    public Map<TopicName, TopicConfig> getTopicConfigByBroker(Integer brokerId) {
        Command request = new Command(new JoyQueueHeader(Direction.REQUEST, NsrCommandType.GET_TOPICCONFIGS_BY_BROKER), new GetTopicConfigByBroker().brokerId(brokerId));
        Command response = send(request);
        if (!response.isSuccess()) {
            logger.error("getTopicConfigByBroker error request {},response {}", request, response);
            throw new RuntimeException(String.format("getTopicConfigByBroker error request {},response {}", request, response));
        }
        return ((GetTopicConfigByBrokerAck) response.getPayload()).getTopicConfigs();
    }

    @Override
    public Broker register(Integer brokerId, String brokerIp, Integer port) {
        Command request = new Command(new JoyQueueHeader(Direction.REQUEST, NsrCommandType.REGISTER), new Register().brokerId(brokerId).brokerIp(brokerIp).port(port));
        Command response = send(request);
        if (!response.isSuccess()) {
            logger.error("register error request {},response {}", request, response);
            throw new RuntimeException(String.format("getTopicConfigByBroker error request {},response {}", request, response));
        }
        broker = ((RegisterAck) response.getPayload()).getBroker();
        return broker;
    }

    @Override
    public Producer getProducerByTopicAndApp(TopicName topic, String app) {
        Command request = new Command(new JoyQueueHeader(Direction.REQUEST, NsrCommandType.GET_PRODUCER_BY_TOPIC_AND_APP), new GetProducerByTopicAndApp().topic(topic).app(app));
        Command response = send(request);
        if (!response.isSuccess()) {
            logger.error("getProducerByTopicAndApp error request {},response {}", request, response);
            throw new RuntimeException(String.format("getProducerByTopicAndApp error request {},response {}", request, response));
        }
        return ((GetProducerByTopicAndAppAck) response.getPayload()).getProducer();
    }

    @Override
    public Consumer getConsumerByTopicAndApp(TopicName topic, String app) {
        Command request = new Command(new JoyQueueHeader(Direction.REQUEST, NsrCommandType.GET_CONSUMER_BY_TOPIC_AND_APP), new GetConsumerByTopicAndApp().topic(topic).app(app));
        Command response = send(request);
        if (!response.isSuccess()) {
            logger.error("getConsumerByTopicAndApp error request {},response {}", request, response);
            throw new RuntimeException(String.format("getConsumerByTopicAndApp error request {},response {}", request, response));
        }
        return ((GetConsumerByTopicAndAppAck) response.getPayload()).getConsumer();
    }

    @Override
    public Map<TopicName, TopicConfig> getTopicConfigByApp(String app, Subscription.Type subscribe) {
        Command request = new Command(new JoyQueueHeader(Direction.REQUEST, NsrCommandType.GET_TOPICCONFIGS_BY_APP), new GetTopicConfigByApp().subscribe(subscribe).app(app));
        Command response = send(request);
        if (!response.isSuccess()) {
            logger.error("getTopicConfigByApp error request {},response {}", request, response);
            throw new RuntimeException(String.format("getTopicConfigByApp error request {},response {}", request, response));
        }
        return ((GetTopicConfigByAppAck) response.getPayload()).getTopicConfigs();
    }

    @Override
    public DataCenter getDataCenter(String ip) {
        Command request = new Command(new JoyQueueHeader(Direction.REQUEST, NsrCommandType.GET_DATACENTER), new GetDataCenter().ip(ip));
        Command response = send(request);
        if (!response.isSuccess()) {
            logger.error("getTopicConfigByApp error request {},response {}", request, response);
            throw new RuntimeException(String.format("getTopicConfigByApp error request {},response {}", request, response));
        }
        return ((GetDataCenterAck) response.getPayload()).getDataCenter();
    }

    @Override
    public String getConfig(String group, String key) {
        Command request = new Command(new JoyQueueHeader(Direction.REQUEST, NsrCommandType.GET_CONFIG), new GetConfig().group(group).key(key));
        Command response = send(request);
        if (!response.isSuccess()) {
            logger.error("getConfig error request {},response {}", request, response);
            throw new RuntimeException(String.format("getConfig error request {},response {}", request, response));
        }
        return ((GetConfigAck) response.getPayload()).getValue();
    }

    @Override
    public List<Config> getAllConfigs() {
        Command request = new Command(new JoyQueueHeader(Direction.REQUEST, NsrCommandType.GET_ALL_CONFIG), new GetAllConfigs());
        Command response = send(request);
        if (!response.isSuccess()) {
            logger.error("getAllConfigs error request {},response {}", request, response);
            throw new RuntimeException(String.format("getAllConfigs error request {},response {}", request, response));
        }
        return ((GetAllConfigsAck) response.getPayload()).getConfigs();
    }

    @Override
    public List<Broker> getBrokerByRetryType(String retryType) {
        Command request = new Command(new JoyQueueHeader(Direction.REQUEST, NsrCommandType.GET_BROKER_BY_RETRYTYPE), new GetBrokerByRetryType().retryType(retryType));
        Command response = send(request);
        if (!response.isSuccess()) {
            logger.error("getBrokerByRetryType error request {},response {}", request, response);
            throw new RuntimeException(String.format("getBrokerByRetryType error request {},response {}", request, response));
        }
        return ((GetBrokerByRetryTypeAck) response.getPayload()).getBrokers();
    }

    @Override
    public List<Consumer> getConsumerByTopic(TopicName topic) {
        List<Consumer> consumers = new ArrayList<>();
        Command request = new Command(new JoyQueueHeader(Direction.REQUEST, NsrCommandType.GET_CONSUMER_BY_TOPIC), new GetConsumerByTopic().topic(topic));
        Command response = send(request);
        if (!response.isSuccess()) {
            logger.error("getConsumerByTopic error request {},response {}", request, response);
            throw new RuntimeException(String.format("getConsumerByTopic error request {},response {}", request, response));
        }
        List<Consumer> topicConsumes = ((GetConsumerByTopicAck) response.getPayload()).getConsumers();
        if (null != topicConsumes) {
            consumers.addAll(topicConsumes);
        }
        return consumers;
    }

    @Override
    public List<Producer> getProducerByTopic(TopicName topic) {
        List<Producer> producers = new ArrayList<>();
        Command request = new Command(new JoyQueueHeader(Direction.REQUEST, NsrCommandType.GET_PRODUCER_BY_TOPIC), new GetProducerByTopic().topic(topic));
        Command response = send(request);
        if (!response.isSuccess()) {
            logger.error("getProducerByTopic error request {},response {}", request, response);
            throw new RuntimeException(String.format("getProducerByTopic error request {},response {}", request, response));
        }
        List<Producer> topicProducers = ((GetProducerByTopicAck) response.getPayload()).getProducers();
        if (null != topicProducers) {
            producers.addAll(topicProducers);
        }
        return producers;
    }

    @Override
    public List<Replica> getReplicaByBroker(Integer brokerId) {
        Command request = new Command(new JoyQueueHeader(Direction.REQUEST, NsrCommandType.GET_REPLICA_BY_BROKER), new GetReplicaByBroker().brokerId(brokerId));
        Command response = send(request);
        if (!response.isSuccess()) {
            logger.error("getReplicaByBroker error request {},response {}", request, response);
            throw new RuntimeException(String.format("getReplicaByBroker error request {},response {}", request, response));
        }
        return ((GetReplicaByBrokerAck) response.getPayload()).getReplicas();
    }

    @Override
    public AppToken getAppToken(String app, String token) {
        Command request = new Command(new JoyQueueHeader(Direction.REQUEST, NsrCommandType.GET_APP_TOKEN), new GetAppToken().app(app).token(token));
        Command response = send(request);
        if (!response.isSuccess()) {
            logger.error("getAppToken error request {},response {}", request, response);
            throw new RuntimeException(String.format("getAppToken error request {},response {}", request, response));
        }
        return ((GetAppTokenAck) response.getPayload()).getAppToken();
    }

    @Override
    public AllMetadata getAllMetadata() {
        Command request = new Command(new JoyQueueHeader(Direction.REQUEST, NsrCommandType.NSR_GET_ALL_METADATA_REQUEST), new GetAllMetadataRequest());
        Command response = send(request, nameServiceConfig.getAllMetadataTransportTimeout());
        if (!response.isSuccess()) {
            logger.error("getAllMetadata error request {},response {}", request, response);
            throw new RuntimeException(String.format("getAppToken error request {},response {}", request, response));
        }
        return ((GetAllMetadataResponse) response.getPayload()).getMetadata();
    }

    @Override
    public void addListener(EventListener<NameServerEvent> listener) {
        eventBus.addListener(listener);
    }

    @Override
    public void removeListener(EventListener<NameServerEvent> listener) {
        eventBus.removeListener(listener);
    }

    @Override
    public void addEvent(NameServerEvent event) {
        eventBus.add(event);
    }

    @Override
    protected void doStop() {
        super.doStop();
        Close.close(clientTransport);
        Close.close(eventBus);
        logger.info("name service stopped.");
    }

    protected Command send(Command request) throws TransportException {
        return send(request, nameServiceConfig.getThinTransportTimeout());
    }

    protected Command send(Command request, int timeout) throws TransportException {
        if (tracer == null) {
            return doSend(request, timeout);
        }
        TraceStat traceBegin = tracer.begin("ThinNameService.send." + request.getPayload().getClass().getSimpleName());
        try {
            Command result = doSend(request, timeout);
            tracer.end(traceBegin);
            return result;
        } catch (Exception e) {
            tracer.error(traceBegin);
            throw e;
        }
    }

    protected Command doSend(Command request, int timeout) throws TransportException {
        try {
            return clientTransport.getOrCreateTransport().sync(request, timeout);
        } catch (TransportException exception) {
            logger.error("send command to nameServer error request {}", request);
            throw exception;
        }
    }

    private void sendAsync(Command request, CommandCallback callback) throws TransportException {
        sendAsync(request, nameServiceConfig.getThinTransportTimeout(), callback);
    }

    private void sendAsync(Command request, int timeout, CommandCallback callback) throws TransportException {
        TraceStat traceBegin = tracer.begin("ThinNameService.asyncSend." + request.getPayload().getClass().getSimpleName());
        try {
            clientTransport.getOrCreateTransport().async(request, timeout, callback);
            tracer.end(traceBegin);
        } catch (TransportException exception) {
            logger.error("send command to nameServer error request {}", request);
            tracer.error(traceBegin);
            throw exception;
        }
    }

    private Command registerToNsr() throws TransportException {
        if (null == broker) {
            return null;
        }
        Command request = new Command(new JoyQueueHeader(Direction.REQUEST, NsrCommandType.CONNECT), new NsrConnection().brokerId(broker.getId()));
        return send(request);
    }

    @Override
    public Object type() {
        return "thin";
    }

    private class ClientTransport implements LifeCycle {
        private AtomicBoolean started = new AtomicBoolean(false);
        private TransportClient transportClient;
        protected final AtomicReference<Transport> transports = new AtomicReference<>();

        ClientTransport(NameServiceConfig config, NameService nameService) {
            this.transportClient = new NsrTransportClientFactory(nameService, propertySupplier).create(config.getClientConfig());
        }

        protected Transport getOrCreateTransport() throws TransportException {
            Transport transport = transports.get();
            if (transport == null) {
                synchronized (this) {
                    transport = transports.get();
                    if (transport == null) {
                        transport = transportClient.createTransport(nameServiceConfig.getNameserverAddress());
                        transports.set(transport);
                        registerToNsr();
                    }
                    logger.info("create transport connect to nameServer [{}]", nameServiceConfig.getNameserverAddress());
                }
            }
            return transport;
        }


        @Override
        public void start() throws Exception {
            if (started.compareAndSet(false, true)) {
                this.transportClient.start();
            }
        }

        @Override
        public void stop() {
            started.set(false);
            this.transportClient.stop();
        }

        @Override
        public boolean isStarted() {
            return started.get();
        }
    }


}<|MERGE_RESOLUTION|>--- conflicted
+++ resolved
@@ -277,14 +277,8 @@
                 });
                 if (optional.isPresent()) {
                     return optional.get();
-<<<<<<< HEAD
-                } else {
-                    return null;
-                }
-=======
                 }
                 return null;
->>>>>>> d6ae86bd
             } catch (ExecutionException e) {
                 logger.error("getTopicConfig exception, topic: {}", topic, e);
                 return null;
