<?xml version="1.0" encoding="UTF-8"?>
<!--

    Licensed under the Apache License, Version 2.0 (the "License");
    you may not use this file except in compliance with the License.
    You may obtain a copy of the License at

        http://www.apache.org/licenses/LICENSE-2.0

    Unless required by applicable law or agreed to in writing, software
    distributed under the License is distributed on an "AS IS" BASIS,
    WITHOUT WARRANTIES OR CONDITIONS OF ANY KIND, either express or implied.
    See the License for the specific language governing permissions and
    limitations under the License.

-->
<project xmlns="http://maven.apache.org/POM/4.0.0"
         xmlns:xsi="http://www.w3.org/2001/XMLSchema-instance"
         xsi:schemaLocation="http://maven.apache.org/POM/4.0.0 http://maven.apache.org/xsd/maven-4.0.0.xsd">
    <parent>
        <artifactId>joyqueue-server</artifactId>
        <groupId>io.chubao.joyqueue</groupId>
        <version>4.1.0</version>
    </parent>
    <modelVersion>4.0.0</modelVersion>

    <artifactId>joyqueue-server-runtime</artifactId>
    <name>JoyQueue-Server-Runtime</name>
    <description>Server runtime</description>

    <dependencies>
        <dependency>
            <groupId>org.apache.logging.log4j</groupId>
            <artifactId>log4j-api</artifactId>
            <scope>runtime</scope>
        </dependency>

        <dependency>
            <groupId>org.apache.logging.log4j</groupId>
            <artifactId>log4j-core</artifactId>
            <scope>runtime</scope>
        </dependency>
        <dependency> <!-- 桥接：告诉Slf4j使用Log4j2 -->
            <groupId>org.apache.logging.log4j</groupId>
            <artifactId>log4j-slf4j-impl</artifactId>
            <scope>runtime</scope>
        </dependency>

        <dependency>
            <groupId>io.chubao.joyqueue</groupId>
            <artifactId>joyqueue-retry-h2</artifactId>
            <scope>runtime</scope>
        </dependency>
        <dependency>
            <groupId>io.chubao.joyqueue</groupId>
            <artifactId>joyqueue-datasource-hikaricp</artifactId>
            <scope>runtime</scope>
        </dependency>
        <dependency>
            <groupId>org.hibernate</groupId>
            <artifactId>hibernate-validator</artifactId>
            <scope>runtime</scope>
        </dependency>
        <dependency>
            <groupId>javax.el</groupId>
            <artifactId>javax.el-api</artifactId>
        </dependency>
        <dependency>
            <groupId>org.glassfish.web</groupId>
            <artifactId>javax.el</artifactId>
            <scope>runtime</scope>
        </dependency>
        <dependency>
            <groupId>io.chubao.joyqueue</groupId>
            <artifactId>joyqueue-archive-hbase</artifactId>
            <scope>runtime</scope>
        </dependency>
        <dependency>
            <groupId>io.chubao.joyqueue</groupId>
            <artifactId>joyqueue-broker-kafka</artifactId>
        </dependency>
        <dependency>
            <groupId>io.chubao.joyqueue</groupId>
            <artifactId>joyqueue-broker-mqtt</artifactId>
        </dependency>
        <dependency>
            <groupId>io.chubao.joyqueue</groupId>
            <artifactId>joyqueue-broker-protocol</artifactId>
        </dependency>
        <dependency>
            <groupId>io.chubao.joyqueue</groupId>
            <artifactId>joyqueue-nsr-core</artifactId>
        </dependency>
        <dependency>
<<<<<<< HEAD
            <groupId>com.jd.joyqueue</groupId>
            <artifactId>joyqueue-nsr-composition</artifactId>
=======
            <groupId>io.chubao.joyqueue</groupId>
            <artifactId>joyqueue-nsr-ignite</artifactId>
>>>>>>> 1392ad0a
        </dependency>
        <dependency>
            <groupId>io.chubao.joyqueue</groupId>
            <artifactId>joyqueue-broker-monitor-pth</artifactId>
        </dependency>
        <dependency>
            <groupId>io.chubao.joyqueue</groupId>
            <artifactId>joyqueue-store-core</artifactId>
        </dependency>
        <dependency>
            <groupId>io.chubao.joyqueue</groupId>
            <artifactId>joyqueue-client-all</artifactId>
            <exclusions>
                <exclusion>
                    <groupId>io.chubao.joyqueue</groupId>
                    <artifactId>joyqueue-client-core-shaded</artifactId>
                </exclusion>
            </exclusions>
        </dependency>
        <dependency>
            <groupId>io.chubao.joyqueue</groupId>
            <artifactId>joyqueue-client-core</artifactId>
        </dependency>
        <dependency>
            <groupId>com.beust</groupId>
            <artifactId>jcommander</artifactId>
        </dependency>
    </dependencies>
    <build>
        <resources>
            <resource>
                <directory>src/main/resources</directory>
                <filtering>true</filtering>
            </resource>
        </resources>
        <plugins>
            <plugin>
                <groupId>org.apache.maven.plugins</groupId>
                <artifactId>maven-jar-plugin</artifactId>
                <version>2.3.2</version>
                <configuration>
                    <excludes>
                        <exclude>*.xml</exclude>
                        <exclude>*.properties</exclude>
                    </excludes>
                </configuration>
            </plugin>
            <plugin>
                <!-- Description: https://github.com/ktoso/maven-git-commit-id-plugin -->
                <groupId>pl.project13.maven</groupId>
                <artifactId>git-commit-id-plugin</artifactId>
                <executions>
                    <execution>
                        <goals>
                            <goal>revision</goal>
                        </goals>
                    </execution>
                </executions>
                <configuration>
                    <dotGitDirectory>${project.basedir}/../.git</dotGitDirectory>
                    <generateGitPropertiesFile>true</generateGitPropertiesFile>
                    <failOnNoGitDirectory>false</failOnNoGitDirectory>
                    <skipPoms>false</skipPoms>
                    <generateGitPropertiesFilename>src/main/resources/.version.properties</generateGitPropertiesFilename>
                    <gitDescribe>
                        <!-- don't generate the describe property -->
                        <skip>true</skip>
                    </gitDescribe>
                </configuration>
            </plugin>
        </plugins>
    </build>
</project><|MERGE_RESOLUTION|>--- conflicted
+++ resolved
@@ -92,13 +92,8 @@
             <artifactId>joyqueue-nsr-core</artifactId>
         </dependency>
         <dependency>
-<<<<<<< HEAD
-            <groupId>com.jd.joyqueue</groupId>
+            <groupId>io.chubao.joyqueue</groupId>
             <artifactId>joyqueue-nsr-composition</artifactId>
-=======
-            <groupId>io.chubao.joyqueue</groupId>
-            <artifactId>joyqueue-nsr-ignite</artifactId>
->>>>>>> 1392ad0a
         </dependency>
         <dependency>
             <groupId>io.chubao.joyqueue</groupId>
