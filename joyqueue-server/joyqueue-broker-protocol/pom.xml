<?xml version="1.0" encoding="UTF-8"?>
<!--

    Copyright 2019 The JoyQueue Authors.

    Licensed under the Apache License, Version 2.0 (the "License");
    you may not use this file except in compliance with the License.
    You may obtain a copy of the License at

        http://www.apache.org/licenses/LICENSE-2.0

    Unless required by applicable law or agreed to in writing, software
    distributed under the License is distributed on an "AS IS" BASIS,
    WITHOUT WARRANTIES OR CONDITIONS OF ANY KIND, either express or implied.
    See the License for the specific language governing permissions and
    limitations under the License.

-->
<project xmlns="http://maven.apache.org/POM/4.0.0" xmlns:xsi="http://www.w3.org/2001/XMLSchema-instance" xsi:schemaLocation="http://maven.apache.org/POM/4.0.0 http://maven.apache.org/xsd/maven-4.0.0.xsd">
    <parent>
        <artifactId>joyqueue-server</artifactId>
        <groupId>org.joyqueue</groupId>
<<<<<<< HEAD
        <version>4.2.0-SNAPSHOT</version>
=======
        <version>4.2.1-SNAPSHOT</version>
>>>>>>> ebee8b08
    </parent>
    <modelVersion>4.0.0</modelVersion>

    <artifactId>joyqueue-broker-protocol</artifactId>
    <name>JoyQueue-Broker-Protocol</name>
    <description>JoyQueue protocol support library</description>

<<<<<<< HEAD
    <version>4.2.0-SNAPSHOT</version>
=======
    <version>4.2.1-SNAPSHOT</version>
>>>>>>> ebee8b08

    <dependencies>
        <dependency>
            <groupId>org.joyqueue</groupId>
            <artifactId>joyqueue-broker-core</artifactId>
        </dependency>
    </dependencies>

</project><|MERGE_RESOLUTION|>--- conflicted
+++ resolved
@@ -20,11 +20,7 @@
     <parent>
         <artifactId>joyqueue-server</artifactId>
         <groupId>org.joyqueue</groupId>
-<<<<<<< HEAD
-        <version>4.2.0-SNAPSHOT</version>
-=======
         <version>4.2.1-SNAPSHOT</version>
->>>>>>> ebee8b08
     </parent>
     <modelVersion>4.0.0</modelVersion>
 
@@ -32,11 +28,7 @@
     <name>JoyQueue-Broker-Protocol</name>
     <description>JoyQueue protocol support library</description>
 
-<<<<<<< HEAD
-    <version>4.2.0-SNAPSHOT</version>
-=======
     <version>4.2.1-SNAPSHOT</version>
->>>>>>> ebee8b08
 
     <dependencies>
         <dependency>
