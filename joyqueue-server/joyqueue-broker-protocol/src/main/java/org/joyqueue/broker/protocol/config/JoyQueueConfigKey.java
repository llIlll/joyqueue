--- conflicted
+++ resolved
@@ -35,11 +35,7 @@
     COORDINATOR_PARTITION_ASSIGN_MIN_CONNECTIONS("joyqueue.coordinator.partition.assign.minConnections", 3, PropertyDef.Type.INT),
 
     // 生产最大超时
-<<<<<<< HEAD
-    PRODUCE_MAX_TIMEOUT("joyqueue.producer.max.timeout", 1000 * 5, PropertyDef.Type.INT),
-=======
     PRODUCE_MAX_TIMEOUT("joyqueue.producer.max.timeout", 1000 * 3, PropertyDef.Type.INT),
->>>>>>> aa96bfdc
 
 
     ;
