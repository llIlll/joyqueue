/**
 * Copyright 2019 The JoyQueue Authors.
 *
 * Licensed under the Apache License, Version 2.0 (the "License");
 * you may not use this file except in compliance with the License.
 * You may obtain a copy of the License at
 *
 *     http://www.apache.org/licenses/LICENSE-2.0
 *
 * Unless required by applicable law or agreed to in writing, software
 * distributed under the License is distributed on an "AS IS" BASIS,
 * WITHOUT WARRANTIES OR CONDITIONS OF ANY KIND, either express or implied.
 * See the License for the specific language governing permissions and
 * limitations under the License.
 */
package org.joyqueue.broker.election;

import com.alibaba.fastjson.JSON;
import com.google.common.base.Preconditions;
import org.joyqueue.broker.BrokerContext;
import org.joyqueue.broker.BrokerContextAware;
import org.joyqueue.broker.cluster.ClusterManager;
import org.joyqueue.broker.config.BrokerConfig;
import org.joyqueue.broker.consumer.Consume;
import org.joyqueue.broker.monitor.BrokerMonitor;
import org.joyqueue.broker.replication.ReplicaGroup;
import org.joyqueue.broker.replication.ReplicationManager;
import org.joyqueue.domain.Broker;
import org.joyqueue.domain.PartitionGroup;
import org.joyqueue.domain.TopicName;
import org.joyqueue.store.StoreService;
import org.joyqueue.store.replication.ReplicableStore;
import org.joyqueue.toolkit.concurrent.EventBus;
import org.joyqueue.toolkit.concurrent.EventListener;
import org.joyqueue.toolkit.lang.Close;
import org.joyqueue.toolkit.service.Service;
import org.slf4j.Logger;
import org.slf4j.LoggerFactory;

import java.util.ArrayList;
import java.util.LinkedList;
import java.util.List;
import java.util.Map;
import java.util.Set;
import java.util.concurrent.ConcurrentHashMap;
import java.util.stream.Collectors;

/**
 * 管理选举动作，每个PartitionGroup作为一个选举集群
 * author: zhuduohui
 * email: zhuduohui@jd.com
 * date: 2018/8/15
 */
public class ElectionManager extends Service implements ElectionService, BrokerContextAware {
    private static Logger logger = LoggerFactory.getLogger(ElectionManager.class);

    private Map<TopicPartitionGroup, LeaderElection> leaderElections;

    protected ElectionConfig electionConfig;
    private ClusterManager clusterManager;

    private EventBus<ElectionEvent> electionEventManager;
    private ElectionMetadataManager electionMetadataManager;
    private ReplicationManager replicationManager;

    private StoreService storeService;
    private Consume consume;
    private BrokerMonitor brokerMonitor;
    private BrokerContext brokerContext;
    private BrokerConfig brokerConfig;


    public ElectionManager() {
    }

    public ElectionManager(BrokerConfig brokerConfig, ElectionConfig electionConfig, StoreService storeService,
                           Consume consume, ClusterManager clusterManager, BrokerMonitor brokerMonitor) {
        this.brokerConfig = brokerConfig;
        this.electionConfig = electionConfig;
        this.clusterManager = clusterManager;
        this.storeService = storeService;
        this.consume = consume;
        this.brokerMonitor = brokerMonitor;

    }

    public ElectionManager(ElectionConfig electionConfig, StoreService storeService, Consume consume,
                           ClusterManager clusterManager, BrokerMonitor brokerMonitor) {
        this(null,electionConfig, storeService, consume, clusterManager, brokerMonitor);

    }

    @Override
    protected void validate() throws Exception {
        super.validate();
        if (brokerConfig == null){
             brokerConfig = brokerContext ==null?null:brokerContext.getBrokerConfig();
        }
        if (electionConfig == null) {
            electionConfig = new ElectionConfig(brokerContext == null ? null : brokerContext.getPropertySupplier());
        }
        if (storeService == null && brokerContext != null) {
            storeService = brokerContext.getStoreService();
        }
        if (clusterManager == null && brokerContext != null) {
            clusterManager = brokerContext.getClusterManager();
        }

        if (consume == null && brokerContext != null) {
            consume = brokerContext.getConsume();
        }

        if (brokerMonitor == null && brokerContext != null) {
            brokerMonitor = brokerContext.getBrokerMonitor();
        }

        if (brokerMonitor == null) {
            logger.warn("broker monitor is null.");
        }

        Preconditions.checkArgument(electionConfig != null, "election config is null");
        Preconditions.checkArgument(clusterManager != null, "cluster manager is null");
        Preconditions.checkArgument(storeService != null, "store service is null");
        Preconditions.checkArgument(consume != null, "consume is null");
    }

    @Override
    public void doStart() throws Exception {
        super.doStart();

        electionEventManager = new EventBus<>("LeaderElectionEvent");
        electionEventManager.start();
        addListener(brokerMonitor.new ElectionListener());
        leaderElections = new ConcurrentHashMap<>();

<<<<<<< HEAD
        ClientConfig clientConfig = new ClientConfig();
        clientConfig.setIoThreadName("joyqueue-election-io-eventLoop");
        clientConfig.setConnectionTimeout(300 * 1);
        transportClient = new BrokerTransportClientFactory().create(clientConfig);
        transportClient.start();

        EventListener<TransportEvent> clientEventListener = new ClientEventListener();
        transportClient.addListener(clientEventListener);

        electionTimerExecutor = Executors.newScheduledThreadPool(electionConfig.getTimerScheduleThreadNum(), new NamedThreadFactory("Election-Timer"));
        electionExecutor = new ThreadPoolExecutor(electionConfig.getExecutorThreadNumMin(), electionConfig.getExecutorThreadNumMax(),
                60, TimeUnit.SECONDS, new LinkedBlockingDeque<>(electionConfig.getCommandQueueSize()),
                new NamedThreadFactory("Election-sendCommand"));

=======
>>>>>>> 434049d7
        replicationManager = new ReplicationManager(electionConfig, brokerConfig, storeService, consume, brokerMonitor);
        replicationManager.start();

		Thread.sleep(1000);

        electionMetadataManager = new ElectionMetadataManager(electionConfig.getMetadataPath());
        electionMetadataManager.recover(this);

        logger.info("Election manager started.");
    }

    @Override
    public void doStop() {
        logger.info("Election manager stop");

        for (TopicPartitionGroup topicPartitionGroup : leaderElections.keySet()) {
            LeaderElection leaderElection = getLeaderElection(topicPartitionGroup.getTopic(),
                    topicPartitionGroup.getPartitionGroupId());
            if (leaderElection != null) {
                leaderElection.stop();
            }
        }
        leaderElections.clear();

        Close.close(electionEventManager);
        Close.close(replicationManager);

        super.doStop();
    }

    @Override
    public void onPartitionGroupCreate(PartitionGroup.ElectType electType, TopicName topic,
                                       int partitionGroup, List<Broker> brokers, Set<Integer> learners, int localBroker, int leader)
            throws ElectionException {

        logger.info("Create election of topic {}, partition group {}, election type is {}" +
                        ", localBroker is {}, leader is {}, all nodes is {}",
                topic, partitionGroup, electType, localBroker, leader, JSON.toJSONString(brokers));

        List<DefaultElectionNode> allNodes = brokers.stream().map(b ->
                new DefaultElectionNode(b.getIp() + ":" + b.getBackEndPort(), b.getId()))
                .collect(Collectors.toList());
        ReplicaGroup replicaGroup = replicationManager.createReplicaGroup(topic.getFullName(), partitionGroup,
                allNodes, learners, localBroker, leader, brokerMonitor);
        LeaderElection leaderElection = createLeaderElection(electType, topic.getFullName(), partitionGroup,
                allNodes, learners, localBroker, leader, replicaGroup);
        replicaGroup.setLeaderElection(leaderElection);

    }

    @Override
    public void onPartitionGroupRemove(TopicName topic, int partitionGroup) {
        logger.info("Remove election of topic {}, partition group {}",
                topic, partitionGroup);
        removeLeaderElection(topic.getFullName(), partitionGroup);
        replicationManager.removeReplicaGroup(topic.getFullName(), partitionGroup);
    }

    @Override
    public void onNodeAdd(TopicName topic, int partitionGroup, PartitionGroup.ElectType electType, List<Broker> brokers,
                          Set<Integer> learners, Broker broker, int localBroker, int leader) throws ElectionException {

        logger.info("Add node {} to election of topic {}, partition group {}", broker, topic, partitionGroup);

        LeaderElection leaderElection = getLeaderElection(topic, partitionGroup);
        if (leaderElection == null) {
            logger.warn("Add node to election of topic {}/partition group {}, leader election is null",
                    topic, partitionGroup);
            if (localBroker != broker.getId()) {
                throw new ElectionException(String.format("Add node to election of topic %s/partition " +
                        "group %d, leader election is null", topic, partitionGroup));
            } else {
                List<DefaultElectionNode> allNodes = brokers.stream().map(b ->
                        new DefaultElectionNode(b.getIp() + ":" + b.getBackEndPort(), b.getId()))
                        .collect(Collectors.toList());
                ReplicaGroup replicaGroup = replicationManager.createReplicaGroup(topic.getFullName(),
                        partitionGroup, allNodes, learners, localBroker, leader, brokerMonitor);
                LeaderElection leaderElectionNew = createLeaderElection(electType, topic.getFullName(), partitionGroup, allNodes, learners,
                        localBroker, leader, replicaGroup);
                replicaGroup.setLeaderElection(leaderElectionNew);
                return;
            }
        }
        leaderElection.addNode(new DefaultElectionNode(broker.getIp() + ":" + broker.getBackEndPort(), broker.getId()));
    }

    @Override
    public void onNodeRemove(TopicName topic, int partitionGroup, int brokerId, int localBroker) {
        logger.info("Remove node {} from election of topic {}, partition group {}",
                brokerId, topic, partitionGroup);
        if (brokerId == localBroker) {
            removeLeaderElection(topic.getFullName(), partitionGroup);
            return;
        }

        LeaderElection leaderElection = getLeaderElection(topic, partitionGroup);
        if (leaderElection == null) {
            logger.warn("Remove node from election of topic {}/partition group {}, " +
                            "leader election is null",
                    topic, partitionGroup);
            return;
        }

        leaderElection.removeNode(brokerId);
    }

    @Override
    public void onElectionTypeChange(TopicName topic, int partitionGroup, PartitionGroup.ElectType electType,
                                     List<Broker> brokers, Set<Integer> learners, int localBroker, int leader)
            throws ElectionException {
        logger.info("Election of topic {} partition group {}'s election type change to {}",
                topic, partitionGroup, electType);
        LeaderElection leaderElection = getLeaderElection(topic, partitionGroup);
        ReplicaGroup replicaGroup = leaderElection.getReplicaGroup();
        removeLeaderElection(topic.getFullName(), partitionGroup);
        try {
            List<DefaultElectionNode> allNodes = brokers.stream()
                    .map(b -> new DefaultElectionNode(b.getIp() + ":" + b.getBackEndPort(), b.getId()))
                    .collect(Collectors.toList());
            LeaderElection leaderElectionNew = createLeaderElection(electType, topic.getFullName(), partitionGroup, allNodes, learners,
                    localBroker, leader, replicaGroup);
            replicaGroup.setLeaderElection(leaderElectionNew);
        } catch (Exception e) {
            throw new ElectionException("Create leader election failed", e);
        }
    }

    @Override
    public void onLeaderChange(TopicName topic, int partitionGroup, int leaderId) throws Exception {
        logger.info("Election of topic {} partition group {}'s leader change to {}",
                topic, partitionGroup, leaderId);
        LeaderElection leaderElection = getLeaderElection(topic, partitionGroup);
        if (leaderElection == null) {
            logger.warn("Leader of topic {}/partition group {} change, election is null",
                    topic, partitionGroup);
            throw new ElectionException(String.format("Leader of topic %s/partition group %d change, " +
                    "election is null", topic, partitionGroup));
        }
        leaderElection.setLeaderId(leaderId);
    }

    /**
     * 根据PartitionGroup查询election
     *
     * @param topic          topic
     * @param partitionGroup partition group
     * @return 查询到的election
     */
    @Override
    public LeaderElection getLeaderElection(TopicName topic, int partitionGroup) {
        return getLeaderElection(topic.getFullName(), partitionGroup);
    }

    @Override
    public List<LeaderElection> getLeaderElections() {
        return new ArrayList<>(leaderElections.values());
    }


    public LeaderElection getLeaderElection(String topic, int partitionGroup) {
        return leaderElections.get(new TopicPartitionGroup(topic, partitionGroup));
    }

    /**
     * 恢复选举的元数据
     *
     * @param topicPartitionGroup topic和partition group
     * @param metadata            元数据
     * @throws Exception 异常
     */
    void restoreLeaderElection(TopicPartitionGroup topicPartitionGroup, ElectionMetadata metadata) throws Exception {
        logger.info("Restore election of topic {}, partition group {}, election type is {}" +
                        ", localBroker is {}, leader is {}, all nodes is {}",
                topicPartitionGroup.getTopic(), topicPartitionGroup.getPartitionGroupId(), metadata.getElectType(),
                metadata.getLocalNodeId(), metadata.getLeaderId(), JSON.toJSONString(metadata.getAllNodes()));

        ReplicaGroup replicaGroup = replicationManager.createReplicaGroup(topicPartitionGroup.getTopic(),
                topicPartitionGroup.getPartitionGroupId(),
                new LinkedList<>(metadata.getAllNodes()),
                metadata.getLearners(), metadata.getLocalNodeId(),
                metadata.getLeaderId(), brokerMonitor);
        LeaderElection leaderElection = createLeaderElection(metadata.getElectType(), topicPartitionGroup.getTopic(),
                topicPartitionGroup.getPartitionGroupId(),
                new LinkedList<>(metadata.getAllNodes()),
                metadata.getLearners(), metadata.getLocalNodeId(),
                metadata.getLeaderId(), replicaGroup);
        replicaGroup.setLeaderElection(leaderElection);
    }

    /**
     * 获取LeaderElection数量
     *
     * @return leader election数量
     */
    int getLeaderElectionCount() {
        return leaderElections.size();
    }

    /**
     * 根据schema创建election，fixed或者raft
     *
     * @param topic          topic
     * @param partitionGroup partition group id
     * @return 创建的leader election
     */
    private synchronized LeaderElection createLeaderElection(PartitionGroup.ElectType electType, String topic,
                                                             int partitionGroup, List<DefaultElectionNode> allNodes, Set<Integer> learners,
                                                             int localNodeId, int leaderId, ReplicaGroup replicaGroup) throws ElectionException {

        TopicPartitionGroup topicPartitionGroup = new TopicPartitionGroup(topic, partitionGroup);
        LeaderElection leaderElection = leaderElections.get(topicPartitionGroup);
        if (leaderElection != null) {
            logger.warn("Create leader election for topic {}/partition group {}, election is not null",
                    topic, partitionGroup);
            removeLeaderElection(topic, partitionGroup);
        }

        ReplicableStore replicableStore = storeService.getReplicableStore(topic, partitionGroup);
        if (replicableStore == null) {
            throw new ElectionException(String.format("Replicable store of topic %s partition group " +
                    "%d is null", topic, partitionGroup));
        }

        if (electType == PartitionGroup.ElectType.fix) {
            leaderElection = new FixLeaderElection(topicPartitionGroup, electionConfig, this, clusterManager,
                    electionMetadataManager, replicableStore, replicaGroup, electionEventManager, leaderId,
                    localNodeId, allNodes);
        } else if (electType == PartitionGroup.ElectType.raft) {
            leaderElection = new RaftLeaderElection(topicPartitionGroup, electionConfig, this, clusterManager,
                    electionMetadataManager, replicableStore, replicaGroup, electionEventManager, localNodeId, allNodes, learners, replicaGroup);
        } else {
            throw new ElectionException("Incorrect election type {}" + electType);
        }

        try {
            leaderElection.start();
        } catch (Exception e) {
            throw new ElectionException("Leader election start fail" + e);
        }
        leaderElections.put(topicPartitionGroup, leaderElection);

        return leaderElection;

    }

    /**
     * 根据PartitionGroup删除election
     *
     * @param topic            topic
     * @param partitionGroupId partition group id
     */
    void removeLeaderElection(String topic, int partitionGroupId) {
        synchronized (this) {
            TopicPartitionGroup topicPartitionGroup = new TopicPartitionGroup(topic, partitionGroupId);
            LeaderElection leaderElection = leaderElections.get(topicPartitionGroup);
            if (leaderElection == null) {
                logger.warn("Remove leader election of partition group {}, leader election is null",
                        topicPartitionGroup);
                return;
            }

            electionMetadataManager.removeElectionMetadata(topicPartitionGroup);

            leaderElection.stop();
            leaderElections.remove(topicPartitionGroup);

        }
    }

    /**
     * 添加监听者
     *
     * @param listener 监听者
     */
    @Override
    public void addListener(EventListener<ElectionEvent> listener) {
        electionEventManager.addListener(listener);
    }

    /**
     * 删除监听者
     *
     * @param listener 监听者
     */
    @Override
    public void removeListener(EventListener<ElectionEvent> listener) {
        electionEventManager.removeListener(listener);
    }


    @Override
    public String describe(String topic, int partitionGroup) {
        return electionMetadataManager.describe(topic, partitionGroup);
    }

    @Override
    public String describe() {
        return electionMetadataManager.describe();
    }

    /**
     * 从name service恢复选举元数据
     *
     * 只在出问题后恢复使用，执行命令后需要重启broker
     */
    @Override
    public void syncElectionMetadataFromNameService() {
        electionMetadataManager.syncElectionMetadataFromNameService(clusterManager);
    }

    /**
     * 更新term
     * @param topic topic
     * @param partitionGroup partition group
     * @param term 新的term
     */
    @Override
    public void updateTerm(String topic, int partitionGroup, int term) {
        electionMetadataManager.updateTerm(topic, partitionGroup, term);
    }

    @Override
    public void setBrokerContext(BrokerContext brokerContext) {
        this.brokerContext = brokerContext;
    }

}<|MERGE_RESOLUTION|>--- conflicted
+++ resolved
@@ -133,23 +133,6 @@
         addListener(brokerMonitor.new ElectionListener());
         leaderElections = new ConcurrentHashMap<>();
 
-<<<<<<< HEAD
-        ClientConfig clientConfig = new ClientConfig();
-        clientConfig.setIoThreadName("joyqueue-election-io-eventLoop");
-        clientConfig.setConnectionTimeout(300 * 1);
-        transportClient = new BrokerTransportClientFactory().create(clientConfig);
-        transportClient.start();
-
-        EventListener<TransportEvent> clientEventListener = new ClientEventListener();
-        transportClient.addListener(clientEventListener);
-
-        electionTimerExecutor = Executors.newScheduledThreadPool(electionConfig.getTimerScheduleThreadNum(), new NamedThreadFactory("Election-Timer"));
-        electionExecutor = new ThreadPoolExecutor(electionConfig.getExecutorThreadNumMin(), electionConfig.getExecutorThreadNumMax(),
-                60, TimeUnit.SECONDS, new LinkedBlockingDeque<>(electionConfig.getCommandQueueSize()),
-                new NamedThreadFactory("Election-sendCommand"));
-
-=======
->>>>>>> 434049d7
         replicationManager = new ReplicationManager(electionConfig, brokerConfig, storeService, consume, brokerMonitor);
         replicationManager.start();
 
