/**
 * Copyright 2019 The JoyQueue Authors.
 *
 * Licensed under the Apache License, Version 2.0 (the "License");
 * you may not use this file except in compliance with the License.
 * You may obtain a copy of the License at
 *
 *     http://www.apache.org/licenses/LICENSE-2.0
 *
 * Unless required by applicable law or agreed to in writing, software
 * distributed under the License is distributed on an "AS IS" BASIS,
 * WITHOUT WARRANTIES OR CONDITIONS OF ANY KIND, either express or implied.
 * See the License for the specific language governing permissions and
 * limitations under the License.
 */
package org.joyqueue.broker.election;

import org.joyqueue.toolkit.config.PropertyDef;

/**
 * author: zhuduohui
 * email: zhuduohui@jd.com
 * date: 2018/8/13
 */
public enum ElectionConfigKey implements PropertyDef {
    ELECTION_METADATA("election.metadata.file", "raft_metafile.dat", Type.STRING),
    ELECTION_TIMEOUT("election.election.timeout", 1000 * 5, Type.INT),
    VOTE_TIMEOUT("election.vote.timeout", 1000 * 5, Type.INT),
    EXECUTOR_THREAD_NUM_MIN("election.executor.thread.num.min", 10, Type.INT),
    EXECUTOR_THREAD_NUM_MAX("election.executor.thread.num.max", 50, Type.INT),
    TIMER_SCHEDULE_THREAD_NUM("election.timer.schedule.thread.num", 10, Type.INT),
    HEARTBEAT_TIMEOUT("election.heartbeat.timeout", 1000, Type.INT),
    SEND_COMMAND_TIMEOUT("election.send.command.timeout", 1000 * 5, Type.INT),
    MAX_BATCH_REPLICATE_SIZE("election.max.replicate.length", 1024 * 1024 * 3, Type.INT),
    DISABLE_STORE_TIMEOUT("election.disable.store.timeout", 1000 * 5, Type.INT),
    LISTEN_PORT("election.listen.port", 18001, Type.INT),
    TRANSFER_LEADER_TIMEOUT("election.transfer.leader.timeout", 1000 * 10, Type.INT),
    REPLICATE_CONSUME_POS_INTERVAL("election.replicate.consume.pos.interval", 1000 * 5, Type.INT),
    REPLICATE_THREAD_NUM_MIN("election.replicate.thread.num.min", 10, Type.INT),
    REPLICATE_THREAD_NUM_MAX("election.replicate.thread.num.max", 100, Type.INT),
    COMMAND_QUEUE_SIZE("election.command.queue.size", 1024, Type.INT),
    LOG_INTERVAL("election.log.interval", 3000, Type.INT),
    TRANSFER_LEADER_MIN_LAG("election.transfer.leader.min.lag", 10 * 1024 * 1024L, Type.LONG),
    ENABLE_REBALANCE_LEADER("election.enable.rebalance.leader", false, Type.BOOLEAN),
    MIN_REBALANCE_INTERVAL("election.min.rebalance.interval", 60 * 60 * 1000, Type.INT),
    ENABLE_REPORT_LEADER_PERIODICALLY("election.enable.report.leader.periodically", true, Type.BOOLEAN),
    ENABLE_REPORT_LEADER_PERIODICALLY_FORCE("election.enable.report.leader.periodically.force", false, Type.BOOLEAN),
    ENABLE_ONLINE_NODE_PERIODICALLY("election.enable.onlineNode.periodically", true, Type.BOOLEAN),
    OUTPUT_CONSUME_POS("election.consume.pos.output", false, Type.BOOLEAN),
    CONNECTION_TIMEOUT("election.connection.timeout", 100 * 1, Type.INT),
<<<<<<< HEAD
    CONNECTION_RETRY_DELAY("election.connection.retryDelay", 1000 * 15, Type.INT),
=======
    CONNECTION_RETRY_DELAY("election.connection.retryDelay", 1000 * 10, Type.INT),
    ENABLE_SHARED_HEARTBEAT("election.enable.shared.heartbeat", false, Type.BOOLEAN),
>>>>>>> f0b8c627

    ;

    private String name;
    private Object value;
    private PropertyDef.Type type;

    ElectionConfigKey(String name, Object value, PropertyDef.Type type) {
        this.name = name;
        this.value = value;
        this.type = type;
    }

    @Override
    public String getName() {
        return name;
    }

    @Override
    public Object getValue() {
        return value;
    }

    @Override
    public Type getType() {
        return type;
    }

}<|MERGE_RESOLUTION|>--- conflicted
+++ resolved
@@ -48,12 +48,8 @@
     ENABLE_ONLINE_NODE_PERIODICALLY("election.enable.onlineNode.periodically", true, Type.BOOLEAN),
     OUTPUT_CONSUME_POS("election.consume.pos.output", false, Type.BOOLEAN),
     CONNECTION_TIMEOUT("election.connection.timeout", 100 * 1, Type.INT),
-<<<<<<< HEAD
-    CONNECTION_RETRY_DELAY("election.connection.retryDelay", 1000 * 15, Type.INT),
-=======
     CONNECTION_RETRY_DELAY("election.connection.retryDelay", 1000 * 10, Type.INT),
     ENABLE_SHARED_HEARTBEAT("election.enable.shared.heartbeat", false, Type.BOOLEAN),
->>>>>>> f0b8c627
 
     ;
 
