/**
 * Copyright 2019 The JoyQueue Authors.
 *
 * Licensed under the Apache License, Version 2.0 (the "License");
 * you may not use this file except in compliance with the License.
 * You may obtain a copy of the License at
 *
 *     http://www.apache.org/licenses/LICENSE-2.0
 *
 * Unless required by applicable law or agreed to in writing, software
 * distributed under the License is distributed on an "AS IS" BASIS,
 * WITHOUT WARRANTIES OR CONDITIONS OF ANY KIND, either express or implied.
 * See the License for the specific language governing permissions and
 * limitations under the License.
 */
package org.joyqueue.broker.cluster;

import com.google.common.base.Preconditions;
import com.google.common.cache.Cache;
import com.google.common.cache.CacheBuilder;
import com.google.common.collect.Lists;
import org.apache.commons.collections.CollectionUtils;
import org.apache.commons.collections.MapUtils;
import org.apache.commons.lang3.StringUtils;
import org.joyqueue.broker.BrokerContext;
import org.joyqueue.broker.cluster.config.ClusterConfig;
import org.joyqueue.broker.cluster.entry.ClusterNode;
import org.joyqueue.broker.config.BrokerConfig;
import org.joyqueue.broker.consumer.ConsumeConfigKey;
import org.joyqueue.domain.AppToken;
import org.joyqueue.domain.Broker;
import org.joyqueue.domain.Consumer;
import org.joyqueue.domain.DataCenter;
import org.joyqueue.domain.PartitionGroup;
import org.joyqueue.domain.Producer;
import org.joyqueue.domain.Subscription;
import org.joyqueue.domain.TopicConfig;
import org.joyqueue.domain.TopicName;
import org.joyqueue.event.MetaEvent;
import org.joyqueue.event.NameServerEvent;
import org.joyqueue.exception.JoyQueueCode;
import org.joyqueue.exception.JoyQueueException;
import org.joyqueue.nsr.NameService;
<<<<<<< HEAD
=======
import org.joyqueue.nsr.event.UpdateBrokerEvent;
>>>>>>> 7342eac2
import org.joyqueue.response.BooleanResponse;
import org.joyqueue.toolkit.concurrent.EventListener;
import org.joyqueue.toolkit.config.PropertySupplier;
import org.joyqueue.toolkit.service.Service;
import org.slf4j.Logger;
import org.slf4j.LoggerFactory;

import java.io.BufferedReader;
import java.io.BufferedWriter;
import java.io.File;
import java.io.FileReader;
import java.io.FileWriter;
import java.util.ArrayList;
import java.util.Calendar;
import java.util.Collection;
import java.util.Collections;
import java.util.Date;
import java.util.List;
import java.util.Map;
import java.util.Set;
import java.util.concurrent.ExecutionException;
import java.util.concurrent.TimeUnit;

/**
 * 集群管理
 * <p>
 * clusterManager提供接口都是本broker上相关的数据，如果不存在则返回null
 *
 * @author chengzhiliang on 2018/8/22.
 */
public class ClusterManager extends Service {

    private final Logger logger = LoggerFactory.getLogger(ClusterManager.class);
    //broker ID 存储目录
    private File brokerIdFile;
    //broker config
    private volatile BrokerConfig brokerConfig;
    //private volatile Integer brokerId;
    private volatile Broker broker;
    // 元数据管理
    private NameService nameService;

    private BrokerContext brokerContext;
    private ClusterNameService clusterNameService;
    private ClusterConfig config;

    private Cache<TopicName, List<Short>> localPartitionCache;

    public ClusterManager(BrokerConfig brokerConfig, NameService nameService, ClusterNameService clusterNameService, BrokerContext brokerContext) {
        this.brokerConfig = brokerConfig;
        this.nameService = nameService;
        this.clusterNameService = clusterNameService;
        this.brokerContext = brokerContext;
        this.config = new ClusterConfig(brokerContext.getPropertySupplier());
        this.localPartitionCache = CacheBuilder.newBuilder().expireAfterWrite(1000 * 1, TimeUnit.MILLISECONDS).build();
    }


    @Override
    protected void validate() throws Exception {
        super.validate();
        Preconditions.checkArgument(brokerConfig != null, "brokerConfig can not be null.");
        Preconditions.checkArgument(nameService != null, "nameService can not be null.");

        if (brokerIdFile == null) {
            String path = brokerConfig.getBrokerIdFilePath();
            if (path != null) {
                brokerIdFile = new File(path);
            }
        }
        Preconditions.checkArgument(brokerIdFile != null, "broker ID file can not be null.");
        if (!brokerIdFile.exists()) {
            brokerIdFile.createNewFile();
        }
    }


    @Override
    protected void doStart() throws Exception {
        super.doStart();
        register();
        clusterNameService.setBroker(broker);
<<<<<<< HEAD
=======
        nameService.addListener(new MetaDataListener());
>>>>>>> 7342eac2
        logger.info("clusterManager is started");
    }

    /**
     * 注册broker
     *
     * @return
     */
    private void register() throws Exception {
        String localIp = brokerConfig.getFrontendConfig().getHost();
        long port = brokerConfig.getFrontendConfig().getPort();
        Integer brokerId = readBroker();
        broker = nameService.register(brokerId, localIp, (int) port);
        // brokerId
        if (broker == null) {
            logger.error("brokerId[{}] [{}:{}] 注册失败", brokerId, localIp, port);
            throw new JoyQueueException(JoyQueueCode.CN_SERVICE_NOT_AVAILABLE);
        }
        brokerConfig.setBroker(broker);
        writeBroker(broker.getId());
    }

    /**
     * 添加元数据变更的事件监听
     *
     * @param listener 事件监听
     */
    public void addListener(EventListener<MetaEvent> listener) {
        nameService.addListener(new EventListener<NameServerEvent>() {
            @Override
            public void onEvent(NameServerEvent event) {
                listener.onEvent(event.getMetaEvent());
            }
        });
    }

    /**
     * 获取数据中心
     *
     * @param ipAddr
     * @return 数据中心
     */
    public DataCenter getDataCenterByIP(String ipAddr) {
        DataCenter ipInfo = nameService.getDataCenter(ipAddr);
        return ipInfo;
    }

    /**
     * 获取broker编号
     *
     * @return
     */
    public Integer getBrokerId() {
        return broker.getId();
    }

    /**
     * 获取当前broker实例config信息
     *
     * @return
     */
    public BrokerConfig getConfig() {
        return brokerConfig;
    }

    /**
     * 获取当前broker信息
     *
     * @return
     */
    public Broker getBroker() {
        return broker;
    }

    /**
     * 获取当前broker信息
     *
     * @return
     */
    public Broker getBrokerById(Integer brokerId) {
        if (brokerId.equals(getBrokerId())) {
            return broker;
        }
        return nameService.getBroker(brokerId);
    }

    /**
     * 根据主题+分区查询对应的主master
     *
     * @param topic 主题
     * @param group group
     * @return
     */
    public PartitionGroup getPartitionGroupByGroup(TopicName topic, int group) {
        TopicConfig topicConfig = getTopicConfig(topic);
        if (topicConfig == null) {
            return null;
        }
        return topicConfig.fetchPartitionGroupByGroup(group);
    }

    /**
     * 获取本地broker中topic信息(非该broker相关的topic不应该返回数据,实现需要根据broker.id和topic加起来获取nameservice的topicConfig)
     *
     * @param topic
     * @return
     */
    public TopicConfig getTopicConfig(TopicName topic) {
        TopicConfig topicConfig = nameService.getTopicConfig(topic);
        if (topicConfig == null) {
            return null;
        }
        if (!topicConfig.isReplica(getBrokerId())) {
            return null;
        }
        return topicConfig;
    }

    /**
     * 获取本地broker所有topic信息
     *
     * @return
     */
    public List<TopicConfig> getTopics() {
        Map<TopicName, TopicConfig> topics = nameService.getTopicConfigByBroker(getBrokerId());
        if (MapUtils.isEmpty(topics)) {
            return Collections.emptyList();
        }
        return Lists.newArrayList(topics.values());
    }

    /**
     * 获取本地broker上该topic对应的partitionGroup
     *
     * @param topic
     * @return
     */
    public List<PartitionGroup> getLocalPartitionGroups(TopicName topic) {
        TopicConfig topicConfig = getTopicConfig(topic);
        if (null == topicConfig) {
            return null;
        }
        return getLocalPartitionGroups(topicConfig);
    }

    public List<PartitionGroup> getLocalPartitionGroups(TopicConfig topicConfig) {
        List<PartitionGroup> result = Lists.newArrayListWithCapacity(topicConfig.getPartitionGroups().size());
        for (Map.Entry<Integer, PartitionGroup> entry : topicConfig.getPartitionGroups().entrySet()) {
            if (isLeader(entry.getValue())) {
                result.add(entry.getValue());
            }
        }
        return result;
    }

    public List<Short> getLocalPartitions(TopicName topic) {
        try {
            return localPartitionCache.get(topic, () -> {
                TopicConfig topicConfig = getTopicConfig(topic);
                if (topicConfig == null) {
                    return Collections.emptyList();
                }
                List<Short> result = Lists.newArrayListWithCapacity(topicConfig.getPartitions());
                for (Map.Entry<Integer, PartitionGroup> entry : topicConfig.getPartitionGroups().entrySet()) {
                    if (isLeader(entry.getValue())) {
                        result.addAll(entry.getValue().getPartitions());
                    }
                }
                return result;
            });
        } catch (ExecutionException e) {
            throw new RuntimeException(e);
        }
    }

    public List<Short> getLocalPartitions(TopicConfig topicConfig) {
        try {
            return localPartitionCache.get(topicConfig.getName(), () -> {
                List<Short> result = Lists.newArrayListWithCapacity(topicConfig.getPartitions());
                for (Map.Entry<Integer, PartitionGroup> entry : topicConfig.getPartitionGroups().entrySet()) {
                    if (isLeader(entry.getValue())) {
                        result.addAll(entry.getValue().getPartitions());
                    }
                }
                return result;
            });
        } catch (ExecutionException e) {
            throw new RuntimeException(e);
        }
    }

    /**
     * 获取本地broker上该topic对应的partitionGroup 包含replica
     *
     * @param topic
     * @return
     */
    public List<PartitionGroup> getTopicPartitionGroups(TopicName topic) {
        TopicConfig topicConfig = getTopicConfig(topic);
        if (null == topicConfig) {
            return null;
        }
        return topicConfig.fetchTopicPartitionGroupsByBrokerId(broker.getId());
    }

    /**
     * 获取分区对应的分区组
     *
     * @param topic
     * @param partition
     * @return
     */
    public PartitionGroup getPartitionGroup(TopicName topic, short partition) {
        TopicConfig topicConfig = getTopicConfig(topic);
        if (topicConfig != null) {
            return topicConfig.fetchPartitionGroupByPartition(partition);
        }
        return null;
    }

    /**
     * 获取分区对于分区组的ID
     *
     * @param topic
     * @param partition
     * @return
     */
    public Integer getPartitionGroupId(TopicName topic, short partition) {
        PartitionGroup partitionGroup = getPartitionGroup(topic, partition);
        Integer group = null;
        if (partitionGroup != null) {
            group = partitionGroup.getGroup();
        }
        return group;
    }

    /**
     * 获取本地broker上该topic对应的replicaGroup
     *
     * @param topic
     * @return
     */
    public List<Integer> getReplicaGroups(TopicName topic) {
        List<Integer> result = new ArrayList<>();
        List<PartitionGroup> partitionGroup = getLocalPartitionGroups(topic);
        if (partitionGroup != null) {
            partitionGroup.stream().forEach(item ->
                    result.addAll(item.getReplicas())
            );
        }
        return result;
    }

    public List<Short> getReplicaPartitions(TopicName topic) {
        TopicConfig topicConfig = getTopicConfig(topic);
        if (topicConfig == null) {
            return Collections.emptyList();
        }
        List<Short> result = Lists.newArrayListWithCapacity(topicConfig.getPartitions());
        for (Map.Entry<Integer, PartitionGroup> entry : topicConfig.getPartitionGroups().entrySet()) {
            if (entry.getValue().getReplicas().contains(getBrokerId())) {
                result.addAll(entry.getValue().getPartitions());
            }
        }
        return result;
    }

    /**
     * 获取该topic对应的所有partition
     *
     * @param topic
     * @return
     */
    public List<Short> getPartitionList(TopicName topic) {
        TopicConfig config = getTopicConfig(topic);
        if (config != null) {
            return new ArrayList<>(config.fetchAllPartitions());
        } else {
            return Collections.emptyList();
        }
    }

    /**
     * 获取指定主题在broker上高优先级分区集合
     *
     * @param topic 主题
     * @return 分区集合
     */
    public List<Short> getPriorityPartitionList(TopicName topic) {
        TopicConfig topicConfig = getTopicConfig(topic);
        if (topicConfig != null) {
            Set<Short> priorityPartitions = topicConfig.getPriorityPartitions();
            if (priorityPartitions != null) {
                return new ArrayList<>(priorityPartitions);
            }
        }
        return Collections.emptyList();
    }

    /**
     * 获取消费策略
     *
     * @param topic
     * @param app
     * @return
     */
    public Consumer.ConsumerPolicy getConsumerPolicy(TopicName topic, String app) throws JoyQueueException {
        Consumer consumer = tryGetConsumer(topic, app);
        if (null == consumer) {
            if (StringUtils.equals(brokerConfig.getAdminUser(), app)) {
                return brokerContext.getConsumerPolicy();
            }
            throw new JoyQueueException(JoyQueueCode.FW_CONSUMER_NOT_EXISTS);
        }
        return getConsumerPolicyOrDefault(consumer);
    }

    public PropertySupplier getPropertySupplier() {
        return brokerContext.getPropertySupplier();
    }

    public int getRetryRandomBound(String topic, String app) {
        int topicRandomBound = doGetTopicRetryRandomBound(topic);
        if (topicRandomBound != -1) {
            return topicRandomBound;
        }
        int appRandomBound = doGetAppRetryRandomBound(app);
        if (appRandomBound != -1) {
            return appRandomBound;
        }
        return PropertySupplier.getValue(brokerContext.getPropertySupplier(), ConsumeConfigKey.RETRY_RANDOM_BOUND);
    }

    protected int doGetTopicRetryRandomBound(String topic) {
        return PropertySupplier.getValue(brokerContext.getPropertySupplier(),
                ConsumeConfigKey.RETRY_RANDOM_BOUND_TOPIC_PREFIX.getName() + topic,
                ConsumeConfigKey.RETRY_RANDOM_BOUND_TOPIC_PREFIX.getType(),
                ConsumeConfigKey.RETRY_RANDOM_BOUND_TOPIC_PREFIX.getValue());
    }

    protected int doGetAppRetryRandomBound(String app) {
        return PropertySupplier.getValue(brokerContext.getPropertySupplier(),
                ConsumeConfigKey.RETRY_RANDOM_BOUND_APP_PREFIX.getName() + app,
                ConsumeConfigKey.RETRY_RANDOM_BOUND_APP_PREFIX.getType(),
                ConsumeConfigKey.RETRY_RANDOM_BOUND_APP_PREFIX.getValue());
    }

    /**
     * 获取消息信息
     *
     * @param topic
     * @param app
     * @return
     */
    public Consumer getConsumer(TopicName topic, String app) throws JoyQueueException {
        Consumer consumer = tryGetConsumer(topic, app);
        if (null == consumer) {
            throw new JoyQueueException(JoyQueueCode.FW_CONSUMER_NOT_EXISTS);
        }
        return consumer;
    }

    public Consumer tryGetConsumer(TopicName topic, String app) {
        TopicConfig topicConfig = getTopicConfig(topic);
        if (topicConfig == null) {
            return null;
        }
        return nameService.getConsumerByTopicAndApp(topic, app);
    }

    /**
     * 获取消费策略
     *
     * @param topic
     * @param app
     * @return
     */
    public Consumer.ConsumerPolicy tryGetConsumerPolicy(TopicName topic, String app) {
        Consumer consumer = tryGetConsumer(topic, app);
        if (consumer == null) {
            if (StringUtils.equals(brokerConfig.getAdminUser(), app)) {
                return brokerContext.getConsumerPolicy();
            }
            return null;
        }
        return getConsumerPolicyOrDefault(consumer);
    }

    /**
     * 获取生产策略
     *
     * @param topic
     * @param app
     * @return
     */
    public Producer.ProducerPolicy tryGetProducerPolicy(TopicName topic, String app) {
        Producer producer = tryGetProducer(topic, app);
        if (producer == null) {
            if (StringUtils.equals(brokerConfig.getAdminUser(), app)) {
                return brokerContext.getProducerPolicy();
            }
            return null;
        }
        return getProducerPolicyOrDefault(producer);
    }


    /**
     * 是否需要长轮询
     *
     * @param topic 主题
     * @return 是否长轮询
     */
    public boolean isNeedLongPull(String topic) {
        if (topic == null) {
            return false;
        }

        // 顺序消息不支持长轮询
        TopicConfig config = getTopicConfig(TopicName.parse(topic));
        return !(config != null && config.checkSequential());
    }

    public Producer getProducer(TopicName topic, String app) throws JoyQueueException {
        Producer producer = tryGetProducer(topic, app);
        if (null == producer) {
            throw new JoyQueueException(JoyQueueCode.FW_PRODUCER_NOT_EXISTS);
        }
        return producer;
    }

    public Producer tryGetProducer(TopicName topic, String app) {
        TopicConfig topicConfig = getTopicConfig(topic);
        if (topicConfig == null) {
            return null;
        }
        return nameService.getProducerByTopicAndApp(topic, app);
    }

    /**
     * 获取生产策略
     *
     * @param topic
     * @param app
     * @return
     */
    public Producer.ProducerPolicy getProducerPolicy(TopicName topic, String app) throws JoyQueueException {
        Producer producer = tryGetProducer(topic, app);
        if (null == producer) {
            if (StringUtils.equals(brokerConfig.getAdminUser(), app)) {
                return brokerContext.getProducerPolicy();
            }
            throw new JoyQueueException(JoyQueueCode.FW_PRODUCER_NOT_EXISTS);
        }
        return getProducerPolicyOrDefault(producer);
    }

    private Producer.ProducerPolicy getProducerPolicyOrDefault(Producer producer) {
        Producer.ProducerPolicy producerPolicy = producer.getProducerPolicy();
        if (producerPolicy == null) {
            return brokerContext.getProducerPolicy();
        }
        return producer.getProducerPolicy();
    }

    private Consumer.ConsumerPolicy getConsumerPolicyOrDefault(Consumer consumer) {
        Consumer.ConsumerPolicy consumerPolicy = consumer.getConsumerPolicy();
        if (consumerPolicy == null) {
            return brokerContext.getConsumerPolicy();
        }
        return consumer.getConsumerPolicy();
    }

    public boolean isLeader(String topic, short partition) {
        return isLeader(TopicName.parse(topic), partition);
    }

    public boolean isLeader(String topic, int partitionGroup) {
        return isLeader(TopicName.parse(topic), partitionGroup);
    }


    public boolean isLeader(TopicName topic, int partitionGroupId) {
        TopicConfig topicConfig = getTopicConfig(topic);
        if (topicConfig == null) {
            return false;
        }
        PartitionGroup partitionGroup = topicConfig.fetchPartitionGroupByGroup(partitionGroupId);
        return (partitionGroup != null && isLeader(partitionGroup));
    }

    public boolean isLeader(TopicName topic, short partition) {
        TopicConfig topicConfig = getTopicConfig(topic);
        if (topicConfig == null) {
            return false;
        }
        PartitionGroup partitionGroup = topicConfig.fetchPartitionGroupByPartition(partition);
        return (partitionGroup != null && isLeader(partitionGroup));
    }

    public boolean isLeader(PartitionGroup partitionGroup) {
        if (!partitionGroup.getReplicas().contains(getBrokerId())) {
            return false;
        }
        if (!config.getTopicLocalElectionEnable() || partitionGroup.getElectType().equals(PartitionGroup.ElectType.fix)) {
            return getBrokerId().equals(partitionGroup.getLeader());
        }
        ClusterNode clusterNode = clusterNameService.getTopicGroupNode(partitionGroup.getTopic(), partitionGroup.getGroup());
        if (clusterNode == null) {
            return false;
        }
        return (clusterNode.getLeader() == getBrokerId());
    }

    /**
     * 检查是否能生产数据
     * <br>
     * <ui>是否有PartitionGroup是master</ui>
     * <ui>有主题</ui>
     * <ui>有应用</ui>
     * <ui>是否在黑名单</ui>
     *
     * @param topic 主题
     * @param app   应用
     * @return
     */
    public BooleanResponse checkWritable(TopicName topic, String app, String address) {
        // 检查broker写权限
        BooleanResponse brokerWritable = checkBrokerWritable();
        if (!brokerWritable.isSuccess()) {
            // 当前broker没有写权限
            return brokerWritable;
        }

        TopicConfig topicConfig = getTopicConfig(topic);
        if (topicConfig == null) {
            // 没有主题配置
            logger.error("topic[{}] app[{}] cant't be write on broker [{}],has no topicConfig", topic, app, broker.getId() + "[" + broker.getIp() + ":" + broker.getPort() + "]");
            return BooleanResponse.failed(JoyQueueCode.FW_TOPIC_NOT_EXIST);
        }
        Producer.ProducerPolicy producerPolicy = null;
        try {
            producerPolicy = getProducerPolicy(topic, app);
        } catch (JoyQueueException e) {
            logger.error("topic[{}],app[{}],error[{}]", topic, app, e.getMessage());
            return BooleanResponse.failed(JoyQueueCode.valueOf(e.getCode()));
        }
        Set<String> blackList = producerPolicy != null ? producerPolicy.getBlackList() : null;
        if (blackList != null) {
            if (blackList.stream().anyMatch(ip -> ip.trim().equals(address))) {
                // 是否在生产黑名单内
                logger.error("topic[{}] app[{}] cant't be write on broker [] in blacklist", topic, app, broker.getId() + "[" + broker.getIp() + ":" + broker.getPort() + "]");
                return BooleanResponse.failed(JoyQueueCode.FW_PUT_MESSAGE_TOPIC_NOT_WRITE);
            }
        }
        Collection<PartitionGroup> partitionGroups = topicConfig.fetchTopicPartitionGroupsByBrokerId(broker.getId());
        if (partitionGroups.stream().noneMatch(partitionGroup -> isLeader(partitionGroup))) {
            logger.error("topic[{}] cant't be write on broker [] ", topic, app, broker.getId() + "[" + broker.getIp() + ":" + broker.getPort() + "]");
            return BooleanResponse.failed(JoyQueueCode.FW_PRODUCE_MESSAGE_BROKER_NOT_LEADER);
        }
        return BooleanResponse.success();
    }

    /**
     * 检查是否能生产数据
     * <br>
     * <ui>是否有PartitionGroup是master</ui>
     * <ui>有主题</ui>
     * <ui>有应用</ui>
     * <ui>是否在黑名单</ui>
     *
     * @param topic 主题
     * @param app   应用
     * @return
     * @Param address ip
     * @Param partition
     */
    public BooleanResponse checkWritable(TopicName topic, String app, String address, short partition) {
        BooleanResponse response = checkWritable(topic, app, address);
        if (!response.isSuccess()) {
            return response;
        }
        TopicConfig topicConfig = getTopicConfig(topic);
        PartitionGroup group = topicConfig.fetchPartitionGroupByPartition(partition);
        if (group == null || !isLeader(group)) {
            logger.error("topic[{}],app[{}],partition[{}],error[{}]", topic, app,partition, JoyQueueCode.FW_FETCH_TOPIC_MESSAGE_BROKER_NOT_LEADER.getMessage());
            return BooleanResponse.failed(JoyQueueCode.FW_PRODUCE_MESSAGE_BROKER_NOT_LEADER);
        }
        return BooleanResponse.success();
    }

    /**
     * 检查是否能消费数据
     * <br>
     * <ui>是否有PartitionGroup是master</ui>
     * <ui>有主题</ui>
     * <ui>有应用</ui>
     * <ui>是否停止消费</ui>
     * <ui>是否在黑名单</ui>
     *
     * @param topic 主题
     * @param app   应用
     * @return 是否可读
     */
    public BooleanResponse checkReadable(TopicName topic, String app, String address) {
        // 检查broker读权限
        BooleanResponse brokerReadable = checkBrokerReadable();
        if (!brokerReadable.isSuccess()) {
            // 没有读权限
            return brokerReadable;
        }

        TopicConfig topicConfig = getTopicConfig(topic);
        if (topicConfig == null) {
            // 没有主题配置
            return BooleanResponse.failed(JoyQueueCode.FW_TOPIC_NOT_EXIST);
        }
        Consumer.ConsumerPolicy consumerPolicy = null;
        try {
            consumerPolicy = getConsumerPolicy(topic, app);
        } catch (JoyQueueException e) {
            logger.error("topic[{}],app[{}],error[{}]", topic, app, e.getMessage());
            return BooleanResponse.failed(JoyQueueCode.valueOf(e.getCode()));
        }
        Boolean paused = consumerPolicy.getPaused();
        if (paused) {
            // 暂停消费
            logger.info("topic is paused, topic: {}, app: {}", topic, app);
            return BooleanResponse.failed(JoyQueueCode.FW_FETCH_TOPIC_MESSAGE_PAUSED);
        }
        Set<String> blackList = consumerPolicy.getBlackList();
        if (blackList != null) {
            // 是否在消费黑名单内
            if (blackList.stream().anyMatch(ip -> ip.trim().equals(address))) {
                logger.info("app client ip not readable, topic: {}, app: {}, ip: {}", topic, app, address);
                return BooleanResponse.failed(JoyQueueCode.FW_GET_MESSAGE_APP_CLIENT_IP_NOT_READ);
            }
        }
        Collection<PartitionGroup> partitionGroups = topicConfig.fetchTopicPartitionGroupsByBrokerId(broker.getId());
        // 当前主题在该broker上有角色是master的分区组
        if (partitionGroups.stream().noneMatch(partitionGroup -> isLeader(partitionGroup))) {
            logger.error("topic[{}],app[{}],error[{}]", topic, app, JoyQueueCode.FW_FETCH_TOPIC_MESSAGE_BROKER_NOT_LEADER.getMessage());
            return BooleanResponse.failed(JoyQueueCode.FW_FETCH_TOPIC_MESSAGE_BROKER_NOT_LEADER);
        }
        return BooleanResponse.success();
    }

    /**
     * 检查是否能消费数据
     * <br>
     * <ui>是否有PartitionGroup是master</ui>
     * <ui>有主题</ui>
     * <ui>有应用</ui>
     * <ui>是否停止消费</ui>
     * <ui>是否在黑名单</ui>
     *
     * @param topic 主题
     * @param app   应用
     * @return 是否可读
     */
    public BooleanResponse checkReadable(TopicName topic, String app, String address, short partition) {
        BooleanResponse response = checkReadable(topic, app, address);
        if (!response.isSuccess()) {
            return response;
        }
        TopicConfig topicConfig = getTopicConfig(topic);
        PartitionGroup group = topicConfig.fetchPartitionGroupByPartition(partition);
        if (group == null || !isLeader(group)) {
            logger.error("topic[{}],app[{}],partition[{}],error[{}]", topic, app,partition, JoyQueueCode.FW_FETCH_TOPIC_MESSAGE_BROKER_NOT_LEADER.getMessage());
            return BooleanResponse.failed(JoyQueueCode.FW_FETCH_TOPIC_MESSAGE_BROKER_NOT_LEADER);
        }
        return BooleanResponse.success();
    }

    /**
     * 检查broker级别是否读
     *
     * @return broker是否可读
     */
    public BooleanResponse checkBrokerReadable(){
        Broker broker = getBroker();
        if (Broker.PermissionEnum.FULL != broker.getPermission() && Broker.PermissionEnum.READ != broker.getPermission()) {
            logger.error("No read permission broker:[{}]", broker);

            return BooleanResponse.failed(JoyQueueCode.FW_BROKER_NOT_READABLE);
        }
        return BooleanResponse.success();
    }

    /**
     * 检查broker级别是否写
     *
     * @return broker是否可写
     */
    public BooleanResponse checkBrokerWritable(){
        Broker broker = getBroker();
        if (Broker.PermissionEnum.FULL != broker.getPermission() && Broker.PermissionEnum.WRITE != broker.getPermission()) {
            logger.error("No write permission broker info is [{}]", broker);

            return BooleanResponse.failed(JoyQueueCode.FW_BROKER_NOT_WRITABLE);
        }
        return BooleanResponse.success();
    }

    /**
     * 根据主题获取应用列表
     *
     * @param topic 主题
     * @return
     */
    public List<String> getConsumersByTopic(TopicName topic) {
        List<Consumer> consumerByTopic = nameService.getConsumerByTopic(topic);
        if (CollectionUtils.isEmpty(consumerByTopic)) {
            return Collections.emptyList();
        }
        List<String> appList = new ArrayList<>(consumerByTopic.size());
        consumerByTopic.stream().forEach(consume -> appList.add(consume.getApp()));

        return appList;
    }

    /**
     * 获取订阅了当前broker上topic的app
     *
     * @param topic
     * @return
     */
    public List<String> getLocalSubscribeAppByTopic(TopicName topic) {
        List<Consumer> consumers = nameService.getConsumerByTopic(topic);
        List<String> result = Lists.newArrayListWithCapacity(consumers.size());

        for (Consumer consumer : consumers) {
            result.add(consumer.getApp());
        }

        return result;
    }

    public List<Producer> getLocalProducersByTopic(TopicName topic) {
        return Lists.newArrayList(nameService.getProducerByTopic(topic));
    }

    public List<Consumer> getLocalConsumersByTopic(TopicName topic) {
        return Lists.newArrayList(nameService.getConsumerByTopic(topic));
    }

    public AppToken getAppToken(String app, String token) {
        return nameService.getAppToken(app, token);
    }

    public boolean checkArchiveable(TopicName topicName) {
        for (Producer producer : nameService.getProducerByTopic(topicName)) {
            if (getProducerPolicyOrDefault(producer).getArchive()) {
                return true;
            }
        }

        for (Consumer consumer : nameService.getConsumerByTopic(topicName)) {
            if (getConsumerPolicyOrDefault(consumer).getArchive()) {
                return true;
            }
        }
        return false;
    }

    /**
     * 获取可以直连的重试broker
     *
     * @return
     */
    public List<Broker> getLocalRetryBroker() {
        List<Broker> brokers = nameService.getAllBrokers();
        List<Broker> localRetryBrokers = Lists.newLinkedList();
        if (brokers != null) {
            for (Broker broker : brokers) {
                if (!Broker.DEFAULT_RETRY_TYPE.equals(broker.getRetryType())) {
                    localRetryBrokers.add(broker);
                }
            }
        }
        return localRetryBrokers;
    }


    /**
     * 上报选举结果
     *
     * @param topic
     * @param partitionGroup
     * @param leaderBrokerId
     * @param isrId
     * @param termId
     */
    public void leaderReport(TopicName topic, int partitionGroup, int leaderBrokerId, Set<Integer> isrId, Integer termId) {
        nameService.leaderReport(topic, partitionGroup, leaderBrokerId, isrId, termId);
    }

    public boolean hasSubscribe(String subscribeApp, Subscription.Type subscribe) {
        return nameService.hasSubscribe(subscribeApp, subscribe);
    }

    private void writeBroker(Integer brokerId) throws Exception {
        try (BufferedWriter bufferedWriter = new BufferedWriter(new FileWriter(brokerIdFile))) {
            bufferedWriter.write(brokerId.toString());
        }
    }

    private Integer readBroker() throws Exception {
        try (BufferedReader bufferedReader = new BufferedReader(new FileReader(brokerIdFile))) {
            String brokerId = bufferedReader.readLine();
            if (null != brokerId && !"".equals(brokerId.trim())) {
                return Integer.valueOf(brokerId);
            }
            return null;
        }
    }

    public boolean doAuthorization(String app, String token) {
        Date now = Calendar.getInstance().getTime();
        AppToken appToken = nameService.getAppToken(app, token);
        return null != appToken && appToken.getEffectiveTime().before(now) && appToken.getExpirationTime().after(now);
    }

    public NameService getNameService() {
        return nameService;
    }
<<<<<<< HEAD
=======

    class MetaDataListener implements EventListener<NameServerEvent> {

        @Override
        public void onEvent(NameServerEvent event) {
            if (logger.isDebugEnabled()) {
                logger.debug("onEvent, event: {}", JSON.toJSONString(event));
            }
            switch (event.getEventType()) {
                case UPDATE_BROKER: {
                    UpdateBrokerEvent updateBrokerEvent = (UpdateBrokerEvent) event.getMetaEvent();
                    if (broker != null) {
                        broker.setPermission(updateBrokerEvent.getNewBroker().getPermission());
                        broker.setRetryType(updateBrokerEvent.getNewBroker().getRetryType());
                    }
                    break;
                }
            }
        }
    }
>>>>>>> 7342eac2
}<|MERGE_RESOLUTION|>--- conflicted
+++ resolved
@@ -15,6 +15,7 @@
  */
 package org.joyqueue.broker.cluster;
 
+import com.alibaba.fastjson.JSON;
 import com.google.common.base.Preconditions;
 import com.google.common.cache.Cache;
 import com.google.common.cache.CacheBuilder;
@@ -41,10 +42,7 @@
 import org.joyqueue.exception.JoyQueueCode;
 import org.joyqueue.exception.JoyQueueException;
 import org.joyqueue.nsr.NameService;
-<<<<<<< HEAD
-=======
 import org.joyqueue.nsr.event.UpdateBrokerEvent;
->>>>>>> 7342eac2
 import org.joyqueue.response.BooleanResponse;
 import org.joyqueue.toolkit.concurrent.EventListener;
 import org.joyqueue.toolkit.config.PropertySupplier;
@@ -127,10 +125,7 @@
         super.doStart();
         register();
         clusterNameService.setBroker(broker);
-<<<<<<< HEAD
-=======
         nameService.addListener(new MetaDataListener());
->>>>>>> 7342eac2
         logger.info("clusterManager is started");
     }
 
@@ -957,8 +952,6 @@
     public NameService getNameService() {
         return nameService;
     }
-<<<<<<< HEAD
-=======
 
     class MetaDataListener implements EventListener<NameServerEvent> {
 
@@ -979,5 +972,4 @@
             }
         }
     }
->>>>>>> 7342eac2
 }