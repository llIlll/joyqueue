/**
 * Copyright 2019 The JoyQueue Authors.
 *
 * Licensed under the Apache License, Version 2.0 (the "License");
 * you may not use this file except in compliance with the License.
 * You may obtain a copy of the License at
 *
 *     http://www.apache.org/licenses/LICENSE-2.0
 *
 * Unless required by applicable law or agreed to in writing, software
 * distributed under the License is distributed on an "AS IS" BASIS,
 * WITHOUT WARRANTIES OR CONDITIONS OF ANY KIND, either express or implied.
 * See the License for the specific language governing permissions and
 * limitations under the License.
 */
package org.joyqueue.broker.election.handler;

import com.google.common.base.Preconditions;
import org.joyqueue.broker.BrokerContext;
import org.joyqueue.broker.cluster.ClusterManager;
import org.joyqueue.broker.consumer.Consume;
import org.joyqueue.broker.election.ElectionConfig;
import org.joyqueue.broker.election.ElectionService;
import org.joyqueue.broker.election.LeaderElection;
import org.joyqueue.broker.election.RaftLeaderElection;
import org.joyqueue.broker.election.command.ReplicateConsumePosRequest;
import org.joyqueue.broker.election.command.ReplicateConsumePosResponse;
import org.joyqueue.domain.TopicName;
import org.joyqueue.network.command.CommandType;
import org.joyqueue.network.transport.Transport;
import org.joyqueue.network.transport.codec.JoyQueueHeader;
import org.joyqueue.network.transport.command.Command;
import org.joyqueue.network.transport.command.Direction;
import org.joyqueue.network.transport.command.Type;
import org.joyqueue.network.transport.command.handler.CommandHandler;
import org.joyqueue.network.transport.exception.TransportException;
import org.slf4j.Logger;
import org.slf4j.LoggerFactory;

/**
 * author: zhuduohui
 * email: zhuduohui@jd.com
 * date: 2018/9/29
 */
public class ReplicateConsumePosRequestHandler implements CommandHandler, Type {
    private static Logger logger = LoggerFactory.getLogger(ReplicateConsumePosRequestHandler.class);

    private Consume consume;
    private ElectionConfig electionConfig;
<<<<<<< HEAD
    private ClusterManager clusterManager;
=======
    private ElectionService electionService;
>>>>>>> 7342eac2

    public ReplicateConsumePosRequestHandler(ElectionConfig electionConfig, Consume consume) {
        Preconditions.checkArgument(consume != null, "consume is null");

        this.electionConfig = electionConfig;
        this.consume = consume;
    }

    public ReplicateConsumePosRequestHandler(BrokerContext brokerContext) {
        Preconditions.checkArgument(brokerContext != null, "broker context is null");
        Preconditions.checkArgument(brokerContext.getConsume() != null, "consume is null");

        this.consume = brokerContext.getConsume();
        this.electionConfig = new ElectionConfig(brokerContext.getPropertySupplier());
<<<<<<< HEAD
        this.clusterManager = brokerContext.getClusterManager();
=======
        this.electionService = brokerContext.getElectionService();
>>>>>>> 7342eac2
    }

    @Override
    public Command handle(Transport transport, Command command) throws TransportException {
        if (!(command.getPayload() instanceof ReplicateConsumePosRequest)) {
            throw new IllegalArgumentException();
        }

        ReplicateConsumePosRequest request = (ReplicateConsumePosRequest)command.getPayload();
        JoyQueueHeader header = new JoyQueueHeader(Direction.RESPONSE, CommandType.REPLICATE_CONSUME_POS_RESPONSE);
        ReplicateConsumePosResponse response = new ReplicateConsumePosResponse(false);

        if (request.getConsumePositions() == null) {
            logger.info("Receive consume pos request, consume position is null");
            return new Command(header, response);
        }

        if (logger.isDebugEnabled() || electionConfig.getOutputConsumePos()) {
            logger.info("Receive consume pos request {}", request.getConsumePositions());
        }

<<<<<<< HEAD
        try {
            Map<ConsumePartition, Position> consumePositions = request.getConsumePositions();
            boolean check = true;
            for (Map.Entry<ConsumePartition, Position> entry : consumePositions.entrySet()) {
                ConsumePartition consumePartition = entry.getKey();
                if (clusterManager.isLeader(consumePartition.getTopic(), consumePartition.getPartition())) {
                    check = false;
                    break;
                }
            }

            if (check) {
                consume.setConsumePosition(consumePositions);
                response.setSuccess(true);
            } else {
                response.setSuccess(false);
            }
        } catch (Exception e) {
            logger.warn("Set consume info {} fail", request.getConsumePositions(), e);
            response.setSuccess(false);
=======
        if (request.getHeader().getVersion() >= JoyQueueHeader.VERSION_V4) {
            handleV4Protocol(request, response);
        } else {
            try {
                consume.setConsumePosition(request.getConsumePositions());
                response.setSuccess(true);
            } catch (Exception e) {
                logger.warn("Set consume info {} fail", request.getConsumePositions(), e);
                response.setSuccess(false);
            }
>>>>>>> 7342eac2
        }

        return new Command(header, response);
    }

    protected void handleV4Protocol(ReplicateConsumePosRequest request, ReplicateConsumePosResponse response) {
        LeaderElection leaderElection = electionService.getLeaderElection(TopicName.parse(request.getTopic()), request.getGroup());
        if (leaderElection == null) {
            logger.warn("Set consume info fail, election is null, topic: {}, group: {}, term: {}, leaderId: {}",
                    request.getTopic(), request.getGroup(), request.getTerm(), request.getLeaderId());
            response.setSuccess(false);
            return;
        }

        if (!(leaderElection instanceof RaftLeaderElection)) {
            consume.setConsumePosition(request.getConsumePositions());
            response.setSuccess(true);
            return;
        }

        RaftLeaderElection raftLeaderElection = (RaftLeaderElection) leaderElection;
        if (raftLeaderElection.getCurrentTerm() == request.getTerm() && raftLeaderElection.getLeaderId() == request.getLeaderId()) {
            consume.setConsumePosition(request.getConsumePositions());
            response.setSuccess(true);
        } else {
            logger.warn("Set consume info fail, topic: {}, group: {}, term: {}, leaderId: {}, currentTerm: {}, currentLeaderId: {}",
                    request.getTopic(), request.getGroup(), request.getTerm(), request.getLeaderId(), raftLeaderElection.getCurrentTerm(), raftLeaderElection.getLeaderId());
            response.setSuccess(false);
        }
    }

    @Override
    public int type() {
        return CommandType.REPLICATE_CONSUME_POS_REQUEST;
    }
}<|MERGE_RESOLUTION|>--- conflicted
+++ resolved
@@ -17,7 +17,6 @@
 
 import com.google.common.base.Preconditions;
 import org.joyqueue.broker.BrokerContext;
-import org.joyqueue.broker.cluster.ClusterManager;
 import org.joyqueue.broker.consumer.Consume;
 import org.joyqueue.broker.election.ElectionConfig;
 import org.joyqueue.broker.election.ElectionService;
@@ -47,11 +46,7 @@
 
     private Consume consume;
     private ElectionConfig electionConfig;
-<<<<<<< HEAD
-    private ClusterManager clusterManager;
-=======
     private ElectionService electionService;
->>>>>>> 7342eac2
 
     public ReplicateConsumePosRequestHandler(ElectionConfig electionConfig, Consume consume) {
         Preconditions.checkArgument(consume != null, "consume is null");
@@ -66,11 +61,7 @@
 
         this.consume = brokerContext.getConsume();
         this.electionConfig = new ElectionConfig(brokerContext.getPropertySupplier());
-<<<<<<< HEAD
-        this.clusterManager = brokerContext.getClusterManager();
-=======
         this.electionService = brokerContext.getElectionService();
->>>>>>> 7342eac2
     }
 
     @Override
@@ -92,28 +83,6 @@
             logger.info("Receive consume pos request {}", request.getConsumePositions());
         }
 
-<<<<<<< HEAD
-        try {
-            Map<ConsumePartition, Position> consumePositions = request.getConsumePositions();
-            boolean check = true;
-            for (Map.Entry<ConsumePartition, Position> entry : consumePositions.entrySet()) {
-                ConsumePartition consumePartition = entry.getKey();
-                if (clusterManager.isLeader(consumePartition.getTopic(), consumePartition.getPartition())) {
-                    check = false;
-                    break;
-                }
-            }
-
-            if (check) {
-                consume.setConsumePosition(consumePositions);
-                response.setSuccess(true);
-            } else {
-                response.setSuccess(false);
-            }
-        } catch (Exception e) {
-            logger.warn("Set consume info {} fail", request.getConsumePositions(), e);
-            response.setSuccess(false);
-=======
         if (request.getHeader().getVersion() >= JoyQueueHeader.VERSION_V4) {
             handleV4Protocol(request, response);
         } else {
@@ -124,7 +93,6 @@
                 logger.warn("Set consume info {} fail", request.getConsumePositions(), e);
                 response.setSuccess(false);
             }
->>>>>>> 7342eac2
         }
 
         return new Command(header, response);
