--- conflicted
+++ resolved
@@ -157,13 +157,10 @@
         return PropertySupplier.getValue(propertySupplier, ElectionConfigKey.CONNECTION_RETRY_DELAY);
     }
 
-<<<<<<< HEAD
-=======
     public boolean enableSharedHeartbeat() {
         return PropertySupplier.getValue(propertySupplier, ElectionConfigKey.ENABLE_SHARED_HEARTBEAT);
     }
 
->>>>>>> f0b8c627
     public void setListenPort(String port) {
         listenPort = Integer.valueOf(port);
     }
