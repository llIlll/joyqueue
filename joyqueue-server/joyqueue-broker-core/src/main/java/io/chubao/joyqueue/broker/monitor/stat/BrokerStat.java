--- conflicted
+++ resolved
@@ -35,12 +35,10 @@
     public static final int VERSION = BrokerMonitorConsts.STAT_VERSION;
 
     private Integer brokerId;
-<<<<<<< HEAD
     private JVMStat jvmStat=new JVMStat();
-=======
+
     // 存储占比
     private Integer storagePercent;
->>>>>>> f1109a83
     private ConnectionStat connectionStat = new ConnectionStat();
     private EnQueueStat enQueueStat = new EnQueueStat();
     private DeQueueStat deQueueStat = new DeQueueStat();
