/**
 * Copyright 2019 The JoyQueue Authors.
 *
 * Licensed under the Apache License, Version 2.0 (the "License");
 * you may not use this file except in compliance with the License.
 * You may obtain a copy of the License at
 *
 *     http://www.apache.org/licenses/LICENSE-2.0
 *
 * Unless required by applicable law or agreed to in writing, software
 * distributed under the License is distributed on an "AS IS" BASIS,
 * WITHOUT WARRANTIES OR CONDITIONS OF ANY KIND, either express or implied.
 * See the License for the specific language governing permissions and
 * limitations under the License.
 */
package io.chubao.joyqueue.broker.consumer.position;

<<<<<<< HEAD
import com.alibaba.fastjson.JSON;
import com.alibaba.fastjson.TypeReference;
=======
>>>>>>> 75682872
import com.google.common.base.Preconditions;
import com.jd.laf.extension.ExtensionManager;
import io.chubao.joyqueue.broker.cluster.ClusterManager;
import io.chubao.joyqueue.broker.consumer.ConsumeConfig;
import io.chubao.joyqueue.broker.consumer.model.ConsumePartition;
import io.chubao.joyqueue.broker.consumer.position.model.Position;
import io.chubao.joyqueue.domain.Consumer;
import io.chubao.joyqueue.domain.PartitionGroup;
import io.chubao.joyqueue.domain.TopicName;
import io.chubao.joyqueue.event.EventType;
import io.chubao.joyqueue.event.MetaEvent;
import io.chubao.joyqueue.exception.JoyQueueCode;
import io.chubao.joyqueue.exception.JoyQueueException;
import io.chubao.joyqueue.nsr.event.AddConsumerEvent;
import io.chubao.joyqueue.nsr.event.AddPartitionGroupEvent;
import io.chubao.joyqueue.nsr.event.RemoveConsumerEvent;
import io.chubao.joyqueue.nsr.event.RemovePartitionGroupEvent;
import io.chubao.joyqueue.nsr.event.UpdatePartitionGroupEvent;
import io.chubao.joyqueue.store.PartitionGroupStore;
import io.chubao.joyqueue.store.StoreService;
import io.chubao.joyqueue.toolkit.concurrent.EventListener;
import io.chubao.joyqueue.toolkit.concurrent.LoopThread;
import io.chubao.joyqueue.toolkit.service.Service;
import io.chubao.joyqueue.toolkit.time.SystemClock;
import org.apache.commons.lang3.StringUtils;
import org.slf4j.Logger;
import org.slf4j.LoggerFactory;

import java.util.Arrays;
import java.util.HashMap;
import java.util.Iterator;
import java.util.List;
import java.util.Map;
import java.util.Set;
import java.util.concurrent.ConcurrentHashMap;
import java.util.concurrent.atomic.AtomicBoolean;
import java.util.concurrent.atomic.AtomicLong;

/**
 * 消费位置管理
 * <p>
 * Created by chengzhiliang on 2018/8/23.
 */
public class PositionManager extends Service {

    private static Logger logger = LoggerFactory.getLogger(PositionManager.class);
    // 存储服务
    private StoreService storeService;
    // 集群管理
    private ClusterManager clusterManager;
    // 消费配置
    private ConsumeConfig config;
    // 消费位点快照存储服务
    private PositionStore<ConsumePartition, Position> positionStore;
    // 补偿消费位置线程（10分钟跑一次）
    private LoopThread thread;
    // 最近应答时间跟踪器
    private Map<ConsumePartition, /* 最新应答时间 */ AtomicLong> lastAckTimeTrace = new ConcurrentHashMap<>();

    public PositionManager(ClusterManager clusterManager, StoreService storeService, ConsumeConfig consumeConfig) {
        this.clusterManager = clusterManager;
        this.storeService = storeService;
        this.config = consumeConfig;

        Preconditions.checkArgument(this.config != null, "config can not be null");
    }

    @Override
    protected void validate() throws Exception {
        super.validate();
        Preconditions.checkArgument(clusterManager != null, "cluster manager can not be null");

        if (positionStore == null) {
            positionStore = ExtensionManager.getOrLoadExtension(PositionStore.class);
            if (positionStore instanceof LocalFileStore) {
                ((LocalFileStore) positionStore).setBasePath(config.getConsumePositionPath());
            }
        }
    }

    @Override
    protected void doStart() throws Exception {
        super.doStart();

        positionStore.start();

        this.thread = LoopThread.builder()
                .sleepTime(1000 * 60 * 10, 1000 * 60 * 10)
                .name("Check-Subscribe-Thread")
                .onException(e -> logger.error(e.getMessage(), e))
                .doWork(this::compensationPosition)
                .build();

        this.thread.start();

        clusterManager.addListener(new AddConsumeListener());
        clusterManager.addListener(new RemoveConsumeListener());
        clusterManager.addListener(new AddPartitionGroupListener());
        clusterManager.addListener(new RemovePartitionGroupListener());
        clusterManager.addListener(new UpdatePartitionGroupListener());

        logger.info("PositionManager is started.");
    }

    /**
     * 补偿消费位置
     * 迭代当前broker上全部的
     */
    private void compensationPosition() {
        Iterator<ConsumePartition> iterator = positionStore.iterator();
        while (iterator.hasNext()) {
            ConsumePartition next = iterator.next();
            // 检查是否有订阅关系
            Consumer.ConsumerPolicy consumerPolicy = clusterManager.tryGetConsumerPolicy(TopicName.parse(next.getTopic()), next.getApp());
            if (consumerPolicy == null) {
                // 没有订阅关系，则删除消费位置
                iterator.remove();

                logger.info("Remove consume position by ConsumePosition:[{}]", next.toString());
            }
        }
    }

    @Override
    protected void doStop() {
        super.doStop();

        positionStore.stop();

        logger.info("PositionManager is stopped.");
    }

    /**
     * 获取最近一次应答消费位置跟踪器
     *
     * @return
     */
    public Map<ConsumePartition, AtomicLong> getLastAckTimeTrace() {
        return lastAckTimeTrace;
    }

    public Map<ConsumePartition, Position> getConsumePosition(TopicName topic, String app, int partitionGroup) {
        final List<String> appList;
        if (app == null) {
            appList = clusterManager.getLocalSubscribeAppByTopic(topic);
        } else {
            appList = Arrays.asList(app);
        }

        Map<ConsumePartition, Position> consumeInfo = new HashMap<>();

        if (appList != null && !appList.isEmpty()) {
            List<PartitionGroup> partitionGroupList = clusterManager.getPartitionGroup(topic);
            for (PartitionGroup group : partitionGroupList) {
                if (group.getGroup() == partitionGroup) {
                    Set<Short> partitions = group.getPartitions();
                    partitions.stream().forEach(partition ->
                            appList.stream().forEach(element -> {
                                ConsumePartition consumePartition = new ConsumePartition(topic.getFullName(), element, partition);
                                consumePartition.setPartitionGroup(partitionGroup);
                                Position position = positionStore.get(consumePartition);
                                consumeInfo.put(consumePartition, position);
                            })
                    );
                    break;
                }
            }
        }

        return consumeInfo;
    }

    /**
     * 根据主题+分区分组获取消费位置信息
     *
     * @param topic
     * @param partitionGroup
     * @return
     */
    public Map<ConsumePartition, Position> getConsumePosition(TopicName topic, int partitionGroup) {
        return getConsumePosition(topic, null, partitionGroup);
    }

    /**
     * 消费位置复制，可覆盖
     *
     * @param consumePositions
     * @return
     */
    public boolean setConsumePosition(Map<ConsumePartition, Position> consumePositions) {
        try {
            if (consumePositions == null) {
                return false;
            }
            // 替换内存中的位置信息
            Set<Map.Entry<ConsumePartition, Position>> entries = consumePositions.entrySet();
            entries.stream().forEach(entry -> {
                ConsumePartition key = entry.getKey();
                Position val = entry.getValue();
                positionStore.put(key, val);
            });
            // 刷盘
            positionStore.forceFlush();
        } catch (Exception ex) {
            logger.error("set consume position error.", ex);
            return false;
        }

        return true;
    }

    /**
     * 获取指定分区的应答消息序号
     *
     * @param topic     消费主题
     * @param app       消费应用
     * @param partition 消费分区
     * @return 指定分区已经消费到的消息序号
     */
    public long getLastMsgAckIndex(TopicName topic, String app, short partition) throws JoyQueueException {
        ConsumePartition consumePartition = new ConsumePartition(topic.getFullName(), app, partition);
        Position position = positionStore.get(consumePartition);
        // 消费位置对象为空时，无此位置信息抛出异常
        if (position == null) {
            throw new JoyQueueException(JoyQueueCode.CONSUME_POSITION_NULL, "topic=" + topic + ",app=" + app + ",partition=" + partition);
        }
        return position.getAckCurIndex();
    }

    /**
     * 更新指定分区的应答消息序号
     *
     * @param topic     消费主题
     * @param app       消费应用
     * @param partition 消费分区
     * @param index     起始消息序号
     * @return 是否更新成功
     */
    public boolean updateLastMsgAckIndex(TopicName topic, String app, short partition, long index) throws JoyQueueException {
        logger.debug("Update last ack index, topic:{}, app:{}, partition:{}, index:{}", topic, app, partition, index);
        // 检查索引有效性
        checkIndex(topic, partition, index);
        // 标记最近一次更新应答位置时间
        markLastAckTime(topic, app, partition);

        ConsumePartition consumePartition = new ConsumePartition(topic.getFullName(), app, partition);
        Position position = positionStore.get(consumePartition);
        if (position != null) {
            position.setAckCurIndex(index);
        } else {
            logger.error("Position is null, topic:{}, app:{}, partition:{}, index:{}", topic, app, partition, index);
            // 补偿逻辑：如果当前broker是指定partition对应partitionGroup的leader，则按照给定index初始化Position，否则不处理
            addAndUpdatePosition(topic, app, partition, index);
        }
        return true;
    }

    /**
     * 检查更新的位置是否有效
     *
     * @param topic
     * @param partition
     * @param index
     * @throws JoyQueueException
     */
    private void checkIndex(TopicName topic, short partition, long index) throws JoyQueueException {
        Integer partitionGroupId = clusterManager.getPartitionGroupId(topic, partition);
        if (partitionGroupId == null) {
            // 元数据获取不到partitionGroup
            throw new JoyQueueException(JoyQueueCode.CONSUME_POSITION_META_DATA_NULL, String.format("topic:[%s], partition:[%s], index:[%s]", topic, partition, index));
        }

        PartitionGroupStore store = storeService.getStore(topic.getFullName(), partitionGroupId);

        long leftIndex = store.getLeftIndex(partition);
        if (index < leftIndex) {
            throw new JoyQueueException(JoyQueueCode.SE_INDEX_UNDERFLOW , "index less than leftIndex error.");
        }

        long rightIndex = store.getRightIndex(partition);
        if (index > rightIndex) {
            throw new JoyQueueException(JoyQueueCode.SE_INDEX_UNDERFLOW , "index more than rightIndex error.");
        }


    }

    /**
     * 标记最后一次应答时间
     * @param topic
     * @param app
     * @param partition
     */
    private void markLastAckTime(TopicName topic, String app, short partition) {
        ConsumePartition consumePartition = new ConsumePartition(topic.getFullName(), app, partition);
        AtomicLong lastAckTime = lastAckTimeTrace.get(consumePartition);
        if (lastAckTime == null) {
            lastAckTime = new AtomicLong(SystemClock.now());
            lastAckTimeTrace.put(consumePartition, lastAckTime);
        } else {
            lastAckTime.set(SystemClock.now());
        }
    }

    /**
     * 添加并更新消费位置
     *
     * @param topic
     * @param app
     * @param partition
     * @param index
     */
    private void addAndUpdatePosition(TopicName topic, String app, short partition, long index) throws JoyQueueException {
        logger.info("Try to init a position by topic:{}, app:{}, partition:{}, curIndex:{}", topic.getFullName(), app, partition, index);

        if (topic == null || app == null || app.isEmpty()) {
            return;
        }
        checkState();
        // 从元数据中获取分区分组，如何分区分组不为空，则添加该partition的位置，否则不添加
        PartitionGroup partitionGroup = clusterManager.getPartitionGroup(topic, partition);
        if(partitionGroup == null) {
            logger.error("Fail to add and update partition consume position by topic:[{}], app:[{}], partition:[{}], index:[{}]",
                    topic.getFullName(), app, partition, index);
            throw new JoyQueueException(JoyQueueCode.FW_PARTITION_BROKER_NOT_LEADER, "");
        }
        ConsumePartition consumePartition = new ConsumePartition(topic.getFullName(), app, partition);
        consumePartition.setPartitionGroup(partitionGroup.getGroup());

        long currentIndex = Math.max(index, 0);
        // 为新订阅的应用初始化消费位置对象
        Position position = new Position(currentIndex, currentIndex, currentIndex, currentIndex);
        positionStore.putIfAbsent(consumePartition, position);

        logger.info("Success to add and update partition consume position by topic:{}, app:{}, partition:{}, curIndex:{}", topic.getFullName(), app, partition, currentIndex);
        // 落盘
        positionStore.forceFlush();
    }

    /**
     * 更新指定分区的应答消息开始序号
     *
     * @param topic     消费主题
     * @param app       消费应用
     * @param partition 消费分区
     * @param index     起始消息序号
     * @return 是否更新成功
     */
    public boolean updateStartMsgAckIndex(TopicName topic, String app, short partition, long index) throws JoyQueueException {
        logger.debug("Update stater ack index, topic:{}, app:{}, partition:{}, index:{}", topic, app, partition, index);
        ConsumePartition consumePartition = new ConsumePartition(topic.getFullName(), app, partition);
        Position position = positionStore.get(consumePartition);
        if (position != null) {
            position.setAckStartIndex(index);
        } else {
            logger.error("Position is null, topic:{}, app:{}, partition:{}, index:{}", topic, app, partition, index);
            // 补偿逻辑：如果当前broker是指定partition对应partitionGroup的leader，则按照给定index初始化Position，否则不处理
            addAndUpdatePosition(topic, app, partition, index);
        }
        return true;
    }

    /**
     * 获取指定分区的拉取消息序号
     *
     * @param topic     消费主题
     * @param app       消费应用
     * @param partition 消费分区
     * @return 指定分区已经消费到的消息序号
     */
    public long getLastMsgPullIndex(TopicName topic, String app, short partition) throws JoyQueueException {
        ConsumePartition consumePartition = new ConsumePartition(topic.getFullName(), app, partition);
        Position position = positionStore.get(consumePartition);
        // 消费位置对象为空时，无此位置信息抛出异常
        if (position == null) {
            throw new JoyQueueException(JoyQueueCode.CONSUME_POSITION_NULL, "topic=" + topic + ",app=" + app + ",partition=" + partition);
        }
        return position.getPullCurIndex();
    }

    /**
     * 更新指定分区的拉取消息序号
     *
     * @param topic     消费主题
     * @param app       消费应用
     * @param partition 消费分区
     * @param index     起始消息序号
     * @return 是否更新成功
     */
    public boolean updateLastMsgPullIndex(TopicName topic, String app, short partition, long index) throws JoyQueueException {
        logger.debug("Update last pull index, topic:{}, app:{}, partition:{}, index:{}", topic, app, partition, index);
        ConsumePartition consumePartition = new ConsumePartition(topic.getFullName(), app, partition);
        Position position = positionStore.get(consumePartition);
        if (position != null) {
            position.setPullCurIndex(index);
        } else {
            logger.error("Position is null, topic:{}, app:{}, partition:{}, index:{}", topic, app, partition, index);
            // 补偿逻辑：如果当前broker是指定partition对应partitionGroup的leader，则按照给定index初始化Position，否则不处理
            addAndUpdatePosition(topic, app, partition, index);
        }
        return true;
    }


    /**
     * 获取指定分区写入的最大消息序号
     *
     * @param topic     消费主题
     * @param partition 消费分区
     * @return 指定分区已经消费到的消息序号
     */
    private long getMaxMsgIndex(TopicName topic, short partition) {
        Integer partitionGroupId = clusterManager.getPartitionGroupId(topic, partition);
        PartitionGroupStore store = storeService.getStore(topic.getFullName(), partitionGroupId);

        // TODO 很小几率在添加group时空指针
        if (store == null) {
            logger.warn("store not exist, topic: {}, partitionGroup: {}, partition: {}", topic, partitionGroupId, partition);
            return 0;
        }

        long rightIndex = store.getRightIndex(partition);
        return rightIndex;
    }

    protected void checkState() {
        if (!isStarted()) {
            throw new IllegalStateException("offset manager was stopped");
        }
    }

    /**
     * 新增订阅者，用于记录第一次订阅时开始的位置
     * 或运行时动态增加分区时需要初始化消费位置
     *
     * @param topic 主题
     * @param app   消费者
     */
    public void addConsumer(final TopicName topic, final String app) {
        if (topic == null || app == null || app.isEmpty()) {
            return;
        }
        checkState();
        // 从元数据中获取分组和分区数据，初始化拉取和应答位置
        List<Short> partitionList = clusterManager.getMasterPartitionList(topic);

        logger.debug("add consumer partitionList:[{}]", partitionList.toString());

        partitionList.stream().forEach(partition -> {
            ConsumePartition consumePartition = new ConsumePartition(topic.getFullName(), app, partition);

            // 获取partitionGroup
            Integer partitionGroupId = clusterManager.getPartitionGroupId(topic, partition);
            consumePartition.setPartitionGroup(partitionGroupId);

            // 获取当前（主题+分区）的最大消息序号
            long currentIndex = getMaxMsgIndex(topic, partition);
            currentIndex = Math.max(currentIndex, 0);
            // 为新订阅的应用初始化消费位置对象
            Position position = new Position(currentIndex, currentIndex, currentIndex, currentIndex);
            positionStore.putIfAbsent(consumePartition, position);

            logger.debug("Add ConsumePartition by topic:{}, app:{}, partition:{}, curIndex:{}", topic.getFullName(), app, partition, currentIndex);
        });
        // 落盘
        positionStore.forceFlush();
    }

    /**
     * 移除订阅者
     *
     * @param topic 主题
     * @param app   消费者
     */
    public void removeConsumer(final TopicName topic, final String app) {
        if (topic == null || app == null || app.isEmpty()) {
            return;
        }
        checkState();
        // 从元数据中获取分组和分区数据，初始化拉取和应答位置
        List<Short> partitionList = clusterManager.getPartitionList(topic);

        logger.debug("remove consumer partitionList:[{}]", partitionList.toString());

        partitionList.stream().forEach(partition -> {
            ConsumePartition consumePartition = new ConsumePartition(topic.getFullName(), app, partition);
            Position remove = positionStore.remove(consumePartition);

            logger.info("Remove ConsumePartition by topic:{}, app:{}, partition:{}, curIndex:{}",
                    consumePartition.getTopic(), consumePartition.getApp(), consumePartition.getPartition(), remove.toString());
        });
        // 落盘
        positionStore.forceFlush();
    }

    /**
     * 获取消费位置
     *
     * @param topic     主题
     * @param app       应用
     * @param partition 分区
     * @return
     */
    public Position getPosition(TopicName topic, String app, short partition) {
        ConsumePartition consumePartition = new ConsumePartition(topic.getFullName(), app, partition);
        return positionStore.get(consumePartition);
    }

    /**
     * 指定主题、消费者、分区添加消费位置
     *
     * @param topic          主题
     * @param partitionGroup 分区分组
     */
<<<<<<< HEAD
    private void addPartitionGroup(TopicName topic, PartitionGroup partitionGroup) {
=======
    private synchronized void addPartitionGroup(TopicName topic, int partitionGroup) {
        PartitionGroup partitionGroupByGroup = clusterManager.getPartitionGroupByGroup(topic, partitionGroup);
>>>>>>> 75682872
        List<String> appList = clusterManager.getAppByTopic(topic);
        Set<Short> partitions = partitionGroup.getPartitions();

        logger.debug("add partitionGroup appList:[{}], partitions:[{}]", appList.toString(), partitions.toString());
        AtomicBoolean changed = new AtomicBoolean(false);
        partitions.stream().forEach(partition -> {
            // 获取当前（主题+分区）的最大消息序号
            long currentIndex = getMaxMsgIndex(topic, partition);
            long currentIndexVal = Math.max(currentIndex, 0);

            appList.stream().forEach(app -> {
                ConsumePartition consumePartition = new ConsumePartition(topic.getFullName(), app, partition);
                consumePartition.setPartitionGroup(partitionGroup.getGroup());

                // 为新订阅的应用初始化消费位置对象
                Position position = new Position(currentIndex, currentIndex, currentIndex, currentIndex);

                Position previous = positionStore.putIfAbsent(consumePartition, position);

                //如果当前应答位置大于索引的最大位置，则将最大位置设置为应答位置（当移除PartitionGroup事件没有通知到的情况下可能会出现）
                if (previous != null) {
                    long ackCurIndex = previous.getAckCurIndex();
                    if (ackCurIndex > currentIndex) {
                        previous.setAckCurIndex(currentIndex);
                        changed.set(true);
                        logger.warn("Update consume position topic:{}, app:{}, partition:{}, curIndex:{}, ackIndex:{}", topic.getFullName(), app, partition, currentIndexVal, ackCurIndex);
                    }
                } else {
                    changed.set(true);
                    logger.info("Add consume partition topic:{}, app:{}, partition:{}, curIndex:{}", topic.getFullName(), app, partition, currentIndexVal);
                }

            });
        });

        if (changed.get()) {
            positionStore.forceFlush();
        }
    }

    /**
     * 指定主题、消费者、分区移除消费位置
     *
     * @param topic          主题
     * @param partitionGroup 分区分组
     */
<<<<<<< HEAD
    private void removePartitionGroup(TopicName topic, PartitionGroup partitionGroup) {
        logger.debug("remove partitionGroup topic:[{}], partitionGroup:[{}]", topic.getFullName(), partitionGroup);

        Iterator<ConsumePartition> iterator = positionStore.iterator();
        while(iterator.hasNext()) {
            ConsumePartition consumePartition = iterator.next();
            if (consumePartition != null && consumePartition.getPartitionGroup() == partitionGroup.getGroup() && StringUtils.equals(consumePartition.getTopic(), topic.getFullName())) {
                iterator.remove();
=======
    private synchronized void removePartitionGroup(TopicName topic, int partitionGroup) {
        logger.info("remove partitionGroup topic:[{}], partitionGroup:[{}]", topic.getFullName(), partitionGroup);
        Iterator<ConsumePartition> iterator = positionStore.iterator();
        while(iterator.hasNext()) {
            ConsumePartition consumePartition = iterator.next();
            if (consumePartition != null &&
                    consumePartition.getPartitionGroup() == partitionGroup &&
                    StringUtils.equals(consumePartition.getTopic(), topic.getFullName())) {
>>>>>>> 75682872

                iterator.remove();
                logger.info("Remove ConsumePartition by topic:{}, app:{}, partition:{}", consumePartition.getTopic(), consumePartition.getApp(), consumePartition.getPartition());
            }
        }

        positionStore.forceFlush();
    }

    /**
     * 添加事件
     */
    class AddConsumeListener implements EventListener<MetaEvent> {

        @Override
        public void onEvent(MetaEvent event) {
            try {
                if (event.getEventType() == EventType.ADD_CONSUMER) {
                    AddConsumerEvent addConsumerEvent = (AddConsumerEvent) event;
                    logger.info("listen add consume event:[{}]", addConsumerEvent.toString());

                    addConsumer(addConsumerEvent.getTopic(), addConsumerEvent.getConsumer().getApp());
                }
            } catch (Exception ex) {
                logger.error("AddConsumeListener error.", ex);
            }
        }
    }

    /**
     * 移除事件
     */
    class RemoveConsumeListener implements EventListener<MetaEvent> {

        @Override
        public void onEvent(MetaEvent event) {
            try {
                if (event.getEventType() == EventType.REMOVE_CONSUMER) {
                    RemoveConsumerEvent removeConsumerEvent = (RemoveConsumerEvent) event;
                    logger.info("listen remove consume event:[{}]", removeConsumerEvent.toString());

                    removeConsumer(removeConsumerEvent.getTopic(), removeConsumerEvent.getConsumer().getApp());
                }
            } catch (Exception ex) {
                logger.error("RemoveConsumeListener error.", ex);
            }
        }
    }

    /**
     * 添加分区分组事件
     */
    class AddPartitionGroupListener implements EventListener<MetaEvent> {

        @Override
        public void onEvent(MetaEvent event) {
            try {
                if (event.getEventType() == EventType.ADD_PARTITION_GROUP) {
                    AddPartitionGroupEvent addPartitionGroupEvent = (AddPartitionGroupEvent) event;
                    logger.info("listen add partition group event:[{}]", addPartitionGroupEvent.toString());

                    addPartitionGroup(addPartitionGroupEvent.getTopic(), addPartitionGroupEvent.getPartitionGroup());
                }
            } catch (Exception ex) {
                logger.error("AddPartitionGroupListener error.", ex);
            }
        }
    }

    /**
     * 删除分区分组事件
     */
    class RemovePartitionGroupListener implements EventListener<MetaEvent> {

        @Override
        public void onEvent(MetaEvent event) {
            try {
                if (event.getEventType() == EventType.REMOVE_PARTITION_GROUP) {
                    RemovePartitionGroupEvent removePartitionGroupEvent = (RemovePartitionGroupEvent) event;
                    logger.info("listen remove partition group event:[{}]", removePartitionGroupEvent.toString());

                    removePartitionGroup(removePartitionGroupEvent.getTopic(), removePartitionGroupEvent.getPartitionGroup());
                }
            } catch (Exception ex) {
                logger.error("RemovePartitionGroupListener error.", ex);
            }

        }
    }

    /**
     * 更新分区分组事件(添加分区或减少分区)
     */
    class UpdatePartitionGroupListener implements EventListener<MetaEvent> {

        @Override
        public void onEvent(MetaEvent event) {
            try {
                if (event.getEventType() == EventType.UPDATE_PARTITION_GROUP) {
                    UpdatePartitionGroupEvent updatePartitionGroupEvent = (UpdatePartitionGroupEvent) event;

                    logger.info("listen update partition group event:[{}]", updatePartitionGroupEvent.toString());

                    TopicName topic = updatePartitionGroupEvent.getTopic();
                    PartitionGroup newPartitionGroup = updatePartitionGroupEvent.getNewPartitionGroup();

                    Set<Short> newPartitionSet = clusterManager.getTopicConfig(topic).fetchAllPartitions();

                    Iterator<ConsumePartition> iterator = positionStore.iterator();
                    while (iterator.hasNext()) {
                        ConsumePartition next = iterator.next();
                        if (StringUtils.equals(next.getTopic(), topic.getFullName()) && /* 不在最新分区集合中 */ !newPartitionSet.contains(next.getPartition())) {
                            // 缓存中的分区位置信息，不在最新的分区集合中，则删除
                            iterator.remove();
                        }
                    }

                    addPartitionGroup(topic, newPartitionGroup);
                }
            } catch (Exception ex) {
                logger.error("UpdatePartitionGroupListener error.", ex);
            }
        }
    }
}<|MERGE_RESOLUTION|>--- conflicted
+++ resolved
@@ -15,11 +15,8 @@
  */
 package io.chubao.joyqueue.broker.consumer.position;
 
-<<<<<<< HEAD
 import com.alibaba.fastjson.JSON;
 import com.alibaba.fastjson.TypeReference;
-=======
->>>>>>> 75682872
 import com.google.common.base.Preconditions;
 import com.jd.laf.extension.ExtensionManager;
 import io.chubao.joyqueue.broker.cluster.ClusterManager;
@@ -534,12 +531,7 @@
      * @param topic          主题
      * @param partitionGroup 分区分组
      */
-<<<<<<< HEAD
     private void addPartitionGroup(TopicName topic, PartitionGroup partitionGroup) {
-=======
-    private synchronized void addPartitionGroup(TopicName topic, int partitionGroup) {
-        PartitionGroup partitionGroupByGroup = clusterManager.getPartitionGroupByGroup(topic, partitionGroup);
->>>>>>> 75682872
         List<String> appList = clusterManager.getAppByTopic(topic);
         Set<Short> partitions = partitionGroup.getPartitions();
 
@@ -586,25 +578,14 @@
      * @param topic          主题
      * @param partitionGroup 分区分组
      */
-<<<<<<< HEAD
-    private void removePartitionGroup(TopicName topic, PartitionGroup partitionGroup) {
-        logger.debug("remove partitionGroup topic:[{}], partitionGroup:[{}]", topic.getFullName(), partitionGroup);
-
-        Iterator<ConsumePartition> iterator = positionStore.iterator();
-        while(iterator.hasNext()) {
-            ConsumePartition consumePartition = iterator.next();
-            if (consumePartition != null && consumePartition.getPartitionGroup() == partitionGroup.getGroup() && StringUtils.equals(consumePartition.getTopic(), topic.getFullName())) {
-                iterator.remove();
-=======
-    private synchronized void removePartitionGroup(TopicName topic, int partitionGroup) {
+    private synchronized void removePartitionGroup(TopicName topic, PartitionGroup partitionGroup) {
         logger.info("remove partitionGroup topic:[{}], partitionGroup:[{}]", topic.getFullName(), partitionGroup);
         Iterator<ConsumePartition> iterator = positionStore.iterator();
         while(iterator.hasNext()) {
             ConsumePartition consumePartition = iterator.next();
             if (consumePartition != null &&
-                    consumePartition.getPartitionGroup() == partitionGroup &&
+                    consumePartition.getPartitionGroup() == partitionGroup.getGroup() &&
                     StringUtils.equals(consumePartition.getTopic(), topic.getFullName())) {
->>>>>>> 75682872
 
                 iterator.remove();
                 logger.info("Remove ConsumePartition by topic:{}, app:{}, partition:{}", consumePartition.getTopic(), consumePartition.getApp(), consumePartition.getPartition());
