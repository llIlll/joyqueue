/**
 * Copyright 2019 The JoyQueue Authors.
 *
 * Licensed under the Apache License, Version 2.0 (the "License");
 * you may not use this file except in compliance with the License.
 * You may obtain a copy of the License at
 *
 *     http://www.apache.org/licenses/LICENSE-2.0
 *
 * Unless required by applicable law or agreed to in writing, software
 * distributed under the License is distributed on an "AS IS" BASIS,
 * WITHOUT WARRANTIES OR CONDITIONS OF ANY KIND, either express or implied.
 * See the License for the specific language governing permissions and
 * limitations under the License.
 */
package io.chubao.joyqueue.broker.config;

import com.google.common.base.Preconditions;
import io.chubao.joyqueue.domain.Config;
import io.chubao.joyqueue.event.ConfigEvent;
import io.chubao.joyqueue.event.EventType;
import io.chubao.joyqueue.event.NameServerEvent;
import io.chubao.joyqueue.toolkit.concurrent.EventBus;
import io.chubao.joyqueue.toolkit.concurrent.EventListener;
import io.chubao.joyqueue.toolkit.config.Property;
import io.chubao.joyqueue.toolkit.lang.Close;
import io.chubao.joyqueue.toolkit.network.IpUtil;
import io.chubao.joyqueue.toolkit.service.Service;
import org.apache.commons.lang3.ArrayUtils;
import org.apache.commons.lang3.StringUtils;
import org.slf4j.Logger;
import org.slf4j.LoggerFactory;

import java.io.InputStream;
import java.net.URL;
import java.util.ArrayList;
import java.util.List;
import java.util.Map;
import java.util.Properties;

import static io.chubao.joyqueue.broker.config.Configuration.DEFAULT_CONFIGURATION_PRIORITY;


/**
 * 上下文管理器
 */
public class ConfigurationManager extends Service implements EventListener<NameServerEvent> {
    private static final String DEFAULT_CONFIGURATION_NAME = "_BROKER_CONFIG_";
    private static final String CONFIGURATION_VERSION = "_CONFIGURATION_VERSION_";
    private static final String DEFAULT_CONFIG_PATH = "joyqueue.properties";
    private static final String GROUP_SPLITTER = ",";
    private static final String ALL_GROUP = "all";

    private static final Logger logger = LoggerFactory.getLogger(ConfigurationManager.class);
    private ConfigProvider configProvider;
    // 事件派发器
    private EventBus<ConfigEvent> eventManager = new EventBus<ConfigEvent>("ContextManager");

    private Configuration configuration;
    private String configPath = DEFAULT_CONFIG_PATH;

    public ConfigurationManager(String[] args) {

    }
    private void parseParams(Configuration configuration, String[] args) {
        //TODO 解析参数
    }

    public ConfigurationManager(String configPath) {
        if (configPath != null && !configPath.isEmpty()) {
            this.configPath = configPath;
        }
    }

    public Configuration getConfiguration() {
        Preconditions.checkState(isStarted(), "config manager not not started yet.");
        return this.configuration;
    }

    @Override
    protected void validate() throws Exception {
        super.validate();
        SystemConfigLoader.load();
        if (configuration == null) {
            this.configuration = buildConfiguration();
        }
    }


    private Configuration buildConfiguration() throws Exception {
        Configuration configuration = new Configuration();
        URL url = getClass().getClassLoader().getResource(this.configPath);
        if (null != url) {
            logger.info("Found conf file: {}.", url);
            InputStream in = url.openStream();
            Properties properties = new Properties();
            properties.load(in);
            String text = (String) properties.remove(CONFIGURATION_VERSION);
            long dataVersion = Configuration.DEFAULT_CONFIGURATION_VERSION;
            if (text != null && !text.isEmpty()) {
                try {
                    dataVersion = Long.parseLong(text);
                } catch (NumberFormatException e) {
                }
            }
            List<Property> propertyList = new ArrayList<>(properties.size());
            String key;
            String value;
            for (Map.Entry<Object, Object> entry : properties.entrySet()) {
                key = entry.getKey().toString();
                value = entry.getValue().toString();
                propertyList.add(new Property(DEFAULT_CONFIGURATION_NAME, key, value, dataVersion, DEFAULT_CONFIGURATION_PRIORITY));
            }
            configuration.addProperties(propertyList);
        } else {
            logger.info("No {} in classpath, using default.", this.configPath);
        }
        return configuration;
    }

    public void setConfigProvider(ConfigProvider configProvider) {
        this.configProvider = configProvider;
        if (isStarted()) {
            doUpdateConfig();
        }
    }

    @Override
    protected void doStart() throws Exception {
        super.doStart();
        eventManager.start();
        //加载动态配置
        doUpdateConfig();
        logger.info("context manager is started");
    }

    @Override
    protected void doStop() {
        super.doStop();
        Close.close(eventManager);
        logger.info("configuration manager is stopped");
    }


    private void doUpdateConfig() {
        if (configProvider != null) {
            List<Config> configs = configProvider.getConfigs();
            if (null != configs) {
                doUpdateProperty(EventType.ADD_CONFIG, configs.toArray(new Config[configs.size()]));
            } else {
                logger.warn("no dynamic config found.");
            }
        } else {
            logger.warn("config provider not int yet.");
        }
    }


    private void doUpdateProperty(EventType type, Config... configs) {
        if (ArrayUtils.isEmpty(configs)) {
            return;
        }
        for (Config config : configs) {
            logger.info("received config [{}], corresponding property is [{}]", config,configuration.getProperty(config.getKey()) != null ? configuration.getProperty(config.getKey()) : "null");
            if (type.equals(EventType.REMOVE_CONFIG)) {
                logger.info("delete config {}", config.getKey());
                configuration.addProperty(config.getKey(), null);
            } else {
<<<<<<< HEAD
=======
                // 如果group为空或group包含自身ip配置才生效
>>>>>>> 1b07a600
                if (StringUtils.isBlank(config.getGroup())
                        || ALL_GROUP.equals(config.getGroup())
                        || ArrayUtils.contains(config.getGroup().split(GROUP_SPLITTER), IpUtil.getLocalIp())) {
                    logger.info("add config {}, value is {}", config.getKey(), config.getValue());
                    configuration.addProperty(config.getKey(), config.getValue());
                } else {
                    logger.info("config {} group not match, value is {}, group is {}, ", config.getKey(), config.getValue(), config.getGroup());
                }

            }
        }
    }


    @Override
    public void onEvent(NameServerEvent event) {
        if (event.getMetaEvent() instanceof ConfigEvent) {
            ConfigEvent configEvent = (ConfigEvent) event.getMetaEvent();
            doUpdateProperty(configEvent.getEventType(), new Config(configEvent.getGroup(), configEvent.getKey(), configEvent.getValue()));
        }
    }

    public interface ConfigProvider {
        /**
         * 获取所有的配置
         *
         * @return
         */
        List<Config> getConfigs();

        /**
         * 获取k-v配置
         *
         * @param group
         * @param key
         * @return
         */
        String getConfig(String group, String key);
    }
}<|MERGE_RESOLUTION|>--- conflicted
+++ resolved
@@ -166,10 +166,7 @@
                 logger.info("delete config {}", config.getKey());
                 configuration.addProperty(config.getKey(), null);
             } else {
-<<<<<<< HEAD
-=======
                 // 如果group为空或group包含自身ip配置才生效
->>>>>>> 1b07a600
                 if (StringUtils.isBlank(config.getGroup())
                         || ALL_GROUP.equals(config.getGroup())
                         || ArrayUtils.contains(config.getGroup().split(GROUP_SPLITTER), IpUtil.getLocalIp())) {
