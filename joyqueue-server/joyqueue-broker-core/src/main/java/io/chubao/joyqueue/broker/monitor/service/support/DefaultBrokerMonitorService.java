/**
 * Copyright 2019 The JoyQueue Authors.
 *
 * Licensed under the Apache License, Version 2.0 (the "License");
 * you may not use this file except in compliance with the License.
 * You may obtain a copy of the License at
 *
 *     http://www.apache.org/licenses/LICENSE-2.0
 *
 * Unless required by applicable law or agreed to in writing, software
 * distributed under the License is distributed on an "AS IS" BASIS,
 * WITHOUT WARRANTIES OR CONDITIONS OF ANY KIND, either express or implied.
 * See the License for the specific language governing permissions and
 * limitations under the License.
 */
package io.chubao.joyqueue.broker.monitor.service.support;

import io.chubao.joyqueue.broker.coordinator.domain.CoordinatorDetail;
import io.chubao.joyqueue.broker.coordinator.group.domain.GroupMemberMetadata;
import io.chubao.joyqueue.broker.coordinator.group.domain.GroupMetadata;
import io.chubao.joyqueue.broker.monitor.service.*;
import io.chubao.joyqueue.broker.monitor.stat.BrokerStatExt;
<<<<<<< HEAD
import io.chubao.joyqueue.broker.monitor.stat.ElectionEventStat;
import io.chubao.joyqueue.broker.monitor.stat.JVMStat;
import io.chubao.joyqueue.broker.monitor.stat.ReplicaNodeStat;
=======
import io.chubao.joyqueue.domain.Consumer;
import io.chubao.joyqueue.domain.Producer;
>>>>>>> 47a59709
import io.chubao.joyqueue.domain.TopicConfig;
import io.chubao.joyqueue.model.Pager;
import io.chubao.joyqueue.monitor.ArchiveMonitorInfo;
import io.chubao.joyqueue.monitor.BrokerMonitorInfo;
import io.chubao.joyqueue.monitor.BrokerStartupInfo;
import io.chubao.joyqueue.monitor.ConnectionMonitorDetailInfo;
import io.chubao.joyqueue.monitor.ConnectionMonitorInfo;
import io.chubao.joyqueue.monitor.ConsumerMonitorInfo;
import io.chubao.joyqueue.monitor.ConsumerPartitionGroupMonitorInfo;
import io.chubao.joyqueue.monitor.ConsumerPartitionMonitorInfo;
import io.chubao.joyqueue.monitor.PartitionGroupMonitorInfo;
import io.chubao.joyqueue.monitor.PartitionMonitorInfo;
import io.chubao.joyqueue.monitor.ProducerMonitorInfo;
import io.chubao.joyqueue.monitor.ProducerPartitionGroupMonitorInfo;
import io.chubao.joyqueue.monitor.ProducerPartitionMonitorInfo;
import io.chubao.joyqueue.monitor.TopicMonitorInfo;
import io.chubao.joyqueue.response.BooleanResponse;
import io.chubao.joyqueue.toolkit.vm.GCEventListener;
import java.util.List;
import java.util.Map;

/**
 * DefaultBrokerMonitorService
 *
 * author: gaohaoxiang
 * date: 2018/10/15
 */
public class DefaultBrokerMonitorService implements BrokerMonitorService {

    private BrokerMonitorInternalService brokerMonitorInternalService;
    private ConnectionMonitorService connectionMonitorService;
    private ConsumerMonitorService consumerMonitorService;
    private ProducerMonitorService producerMonitorService;
    private TopicMonitorService topicMonitorService;
    private PartitionMonitorService partitionMonitorService;
    private CoordinatorMonitorService coordinatorMonitorService;
    private ArchiveMonitorService archiveMonitorService;
    private MetadataMonitorService metadataMonitorService;

    public DefaultBrokerMonitorService(BrokerMonitorInternalService brokerMonitorInternalService, ConnectionMonitorService connectionMonitorService, ConsumerMonitorService consumerMonitorService,
                                       ProducerMonitorService producerMonitorService, TopicMonitorService topicMonitorService, PartitionMonitorService partitionMonitorService,
                                       CoordinatorMonitorService coordinatorMonitorService, ArchiveMonitorService archiveMonitorService, MetadataMonitorService metadataMonitorService) {
        this.brokerMonitorInternalService = brokerMonitorInternalService;
        this.connectionMonitorService = connectionMonitorService;
        this.consumerMonitorService = consumerMonitorService;
        this.producerMonitorService = producerMonitorService;
        this.topicMonitorService = topicMonitorService;
        this.partitionMonitorService = partitionMonitorService;
        this.coordinatorMonitorService = coordinatorMonitorService;
        this.archiveMonitorService = archiveMonitorService;
        this.metadataMonitorService = metadataMonitorService;
    }

    @Override
    public BrokerMonitorInfo getBrokerInfo() {
        return brokerMonitorInternalService.getBrokerInfo();
    }

    @Override
    public ConnectionMonitorInfo getConnectionInfo() {
        return connectionMonitorService.getConnectionInfo();
    }

    @Override
    public ConnectionMonitorInfo getConnectionInfoByTopic(String topic) {
        return connectionMonitorService.getConnectionInfoByTopic(topic);
    }

    @Override
    public ConnectionMonitorInfo getConnectionInfoByTopicAndApp(String topic, String app) {
        return connectionMonitorService.getConnectionInfoByTopicAndApp(topic, app);
    }

    @Override
    public ConnectionMonitorDetailInfo getConnectionDetailInfo() {
        return connectionMonitorService.getConnectionDetailInfo();
    }

    @Override
    public ConnectionMonitorDetailInfo getConnectionDetailInfoByTopic(String topic) {
        return connectionMonitorService.getConnectionDetailInfoByTopic(topic);
    }

    @Override
    public ConnectionMonitorDetailInfo getConnectionDetailInfoByTopicAndApp(String topic, String app) {
        return connectionMonitorService.getConnectionDetailInfoByTopicAndApp(topic, app);
    }

    @Override
    public ConnectionMonitorDetailInfo getConsumerConnectionDetailInfoByTopic(String topic) {
        return connectionMonitorService.getConsumerConnectionDetailInfoByTopic(topic);
    }

    @Override
    public ConnectionMonitorDetailInfo getConsumerConnectionDetailInfoByTopicAndApp(String topic, String app) {
        return connectionMonitorService.getConsumerConnectionDetailInfoByTopicAndApp(topic, app);
    }

    @Override
    public ConnectionMonitorDetailInfo getProducerConnectionDetailInfoByTopic(String topic) {
        return connectionMonitorService.getProducerConnectionDetailInfoByTopic(topic);
    }

    @Override
    public ConnectionMonitorDetailInfo getProducerConnectionDetailInfoByTopicAndApp(String topic, String app) {
        return connectionMonitorService.getProducerConnectionDetailInfoByTopicAndApp(topic, app);
    }

    @Override
    public Pager<ConsumerMonitorInfo> getConsumerInfos(int page, int pageSize) {
        return consumerMonitorService.getConsumerInfos(page, pageSize);
    }

    @Override
    public ConsumerMonitorInfo getConsumerInfoByTopicAndApp(String topic, String app) {
        return consumerMonitorService.getConsumerInfoByTopicAndApp(topic, app);
    }

    @Override
    public List<ConsumerPartitionMonitorInfo> getConsumerPartitionInfos(String topic, String app) {
        return consumerMonitorService.getConsumerPartitionInfos(topic, app);
    }

    @Override
    public ConsumerPartitionMonitorInfo getConsumerPartitionInfoByTopicAndApp(String topic, String app, short partition) {
        return consumerMonitorService.getConsumerPartitionInfoByTopicAndApp(topic, app, partition);
    }

    @Override
    public ConsumerPartitionGroupMonitorInfo getConsumerPartitionGroupInfoByTopicAndApp(String topic, String app, int partitionGroupId) {
        return consumerMonitorService.getConsumerPartitionGroupInfoByTopicAndApp(topic, app, partitionGroupId);
    }

    @Override
    public List<ConsumerPartitionGroupMonitorInfo> getConsumerPartitionGroupInfos(String topic, String app) {
        return consumerMonitorService.getConsumerPartitionGroupInfos(topic, app);
    }

    @Override
    public PartitionMonitorInfo getPartitionInfoByTopic(String topic, short partition) {
        return partitionMonitorService.getPartitionInfoByTopic(topic, partition);
    }

    @Override
    public List<PartitionMonitorInfo> getPartitionInfosByTopic(String topic) {
        return partitionMonitorService.getPartitionInfosByTopic(topic);
    }

    @Override
    public PartitionMonitorInfo getPartitionInfoByTopicAndApp(String topic, String app, short partition) {
        return partitionMonitorService.getPartitionInfoByTopicAndApp(topic, app, partition);
    }

    @Override
    public List<PartitionMonitorInfo> getPartitionInfosByTopicAndApp(String topic, String app) {
        return partitionMonitorService.getPartitionInfosByTopicAndApp(topic, app);
    }

    @Override
    public PartitionGroupMonitorInfo getPartitionGroupInfoByTopic(String topic, int partitionGroup) {
        return partitionMonitorService.getPartitionGroupInfoByTopic(topic, partitionGroup);
    }

    @Override
    public List<PartitionGroupMonitorInfo> getPartitionGroupInfosByTopic(String topic) {
        return partitionMonitorService.getPartitionGroupInfosByTopic(topic);
    }

    @Override
    public PartitionGroupMonitorInfo getPartitionGroupInfoByTopicAndApp(String topic, String app, int partitionGroup) {
        return partitionMonitorService.getPartitionGroupInfoByTopicAndApp(topic, app, partitionGroup);
    }

    @Override
    public List<PartitionGroupMonitorInfo> getPartitionGroupInfosByTopicAndApp(String topic, String app) {
        return partitionMonitorService.getPartitionGroupInfosByTopicAndApp(topic, app);
    }

    @Override
    public Pager<ProducerMonitorInfo> getProduceInfos(int page, int pageSize) {
        return producerMonitorService.getProduceInfos(page, pageSize);
    }

    @Override
    public ProducerMonitorInfo getProducerInfoByTopicAndApp(String topic, String app) {
        return producerMonitorService.getProducerInfoByTopicAndApp(topic, app);
    }

    @Override
    public List<ProducerPartitionMonitorInfo> getProducerPartitionInfos(String topic, String app) {
        return producerMonitorService.getProducerPartitionInfos(topic, app);
    }

    @Override
    public ProducerPartitionMonitorInfo getProducerPartitionInfoByTopicAndApp(String topic, String app, short partition) {
        return producerMonitorService.getProducerPartitionInfoByTopicAndApp(topic, app, partition);
    }

    @Override
    public List<ProducerPartitionGroupMonitorInfo> getProducerPartitionGroupInfos(String topic, String app) {
        return producerMonitorService.getProducerPartitionGroupInfos(topic, app);
    }

    @Override
    public ProducerPartitionGroupMonitorInfo getProducerPartitionGroupInfoByTopicAndApp(String topic, String app, int partitionGroupId) {
        return producerMonitorService.getProducerPartitionGroupInfoByTopicAndApp(topic, app, partitionGroupId);
    }

    @Override
    public Pager<TopicMonitorInfo> getTopicInfos(int page, int pageSize) {
        return topicMonitorService.getTopicInfos(page, pageSize);
    }
    @Override
    public void addGcEventListener(GCEventListener listener) {
        brokerMonitorInternalService.addGcEventListener(listener);
    }

    @Override
    public JVMStat getJVMState() {
        return brokerMonitorInternalService.getJVMState();
    }


    @Override
    public TopicMonitorInfo getTopicInfoByTopic(String topic) {
        return topicMonitorService.getTopicInfoByTopic(topic);
    }

    @Override
    public List<TopicMonitorInfo> getTopicInfoByTopics(List<String> topics) {
        return topicMonitorService.getTopicInfoByTopics(topics);
    }

    @Override
    public CoordinatorDetail getCoordinator(String groupId) {
        return coordinatorMonitorService.getCoordinator(groupId);
    }

    @Override
    public GroupMetadata getCoordinatorGroup(String namespace, String groupId, String topic, boolean isFormat) {
        return coordinatorMonitorService.getCoordinatorGroup(namespace, groupId, topic, isFormat);
    }

    @Override
    public Map<String, GroupMemberMetadata> getCoordinatorGroupMembers(String namespace, String groupId, String topic, boolean isFormat) {
        return coordinatorMonitorService.getCoordinatorGroupMembers(namespace, groupId, topic, isFormat);
    }

    @Override
    public long getConsumeBacklogNum() {
        return archiveMonitorService.getConsumeBacklogNum();
    }

    @Override
    public long getSendBackLogNum() {
        return archiveMonitorService.getSendBackLogNum();
    }

    @Override
    public ArchiveMonitorInfo getArchiveMonitorInfo() {
        return archiveMonitorService.getArchiveMonitorInfo();
    }

    @Override
    public BrokerStatExt getExtendBrokerStat(long timeStamp) {
        return brokerMonitorInternalService.getExtendBrokerStat(timeStamp);
    }

    @Override
    public BrokerStartupInfo getStartInfo() {
        return brokerMonitorInternalService.getStartInfo();
    }
    @Override
    public TopicConfig getTopicMetadata(String topic, boolean isCluster) {
        return metadataMonitorService.getTopicMetadata(topic, isCluster);
    }

    @Override
    public BooleanResponse getReadableResult(String topic, String app, String address) {
        return metadataMonitorService.getReadableResult(topic, app, address);
    }

    @Override
    public BooleanResponse getWritableResult(String topic, String app, String address) {
        return metadataMonitorService.getWritableResult(topic, app, address);
    }

<<<<<<< HEAD


    @Override
    public ReplicaNodeStat getReplicaState(String topic, int partitionGroup) {
        return partitionMonitorService.getReplicaState(topic,partitionGroup);
    }


    @Override
    public ElectionEventStat getReplicaRecentElectionEvent(String topic, int partitionGroup) {
        return partitionMonitorService.getReplicaRecentElectionEvent(topic,partitionGroup);
=======
    @Override
    public Consumer getConsumerMetadataByTopicAndApp(String topic, String app, boolean isCluster) {
        return metadataMonitorService.getConsumerMetadataByTopicAndApp(topic, app, isCluster);
    }

    @Override
    public Producer getProducerMetadataByTopicAndApp(String topic, String app, boolean isCluster) {
        return metadataMonitorService.getProducerMetadataByTopicAndApp(topic, app, isCluster);
    }

    @Override
    public Object exportMetadata(String source) {
        return metadataMonitorService.exportMetadata(source);
    }

    @Override
    public Object syncMetadata(String source, String target, int interval, boolean onlyCompare) {
        return metadataMonitorService.syncMetadata(source, target, interval, onlyCompare);
    }

    @Override
    public Object queryMetadata(String source, String operator, List<Object> params) {
        return metadataMonitorService.queryMetadata(source, operator, params);
    }

    @Override
    public Object updateMetadata(String source, String operator, List<Object> params) {
        return metadataMonitorService.updateMetadata(source, operator, params);
    }

    @Override
    public Object insertMetadata(String source, String operator, List<Object> params) {
        return metadataMonitorService.insertMetadata(source, operator, params);
    }

    @Override
    public Object deleteMetadata(String source, String operator, List<Object> params) {
        return metadataMonitorService.deleteMetadata(source, operator, params);
    }

    @Override
    public String getConfigMetadata(String key) {
        return metadataMonitorService.getConfigMetadata(key);
    }

    @Override
    public List<String> getConfigsMetadata() {
        return metadataMonitorService.getConfigsMetadata();
    }

    @Override
    public String getMetadataCluster() {
        return metadataMonitorService.getMetadataCluster();
    }

    @Override
    public String addMetadataNode(String uri) {
        return metadataMonitorService.addMetadataNode(uri);
    }

    @Override
    public String removeMetadataNode(String uri) {
        return metadataMonitorService.removeMetadataNode(uri);
    }

    @Override
    public String updateMetadataNode(List<String> uris) {
        return metadataMonitorService.updateMetadataNode(uris);
>>>>>>> 47a59709
    }
}<|MERGE_RESOLUTION|>--- conflicted
+++ resolved
@@ -20,14 +20,11 @@
 import io.chubao.joyqueue.broker.coordinator.group.domain.GroupMetadata;
 import io.chubao.joyqueue.broker.monitor.service.*;
 import io.chubao.joyqueue.broker.monitor.stat.BrokerStatExt;
-<<<<<<< HEAD
 import io.chubao.joyqueue.broker.monitor.stat.ElectionEventStat;
 import io.chubao.joyqueue.broker.monitor.stat.JVMStat;
 import io.chubao.joyqueue.broker.monitor.stat.ReplicaNodeStat;
-=======
 import io.chubao.joyqueue.domain.Consumer;
 import io.chubao.joyqueue.domain.Producer;
->>>>>>> 47a59709
 import io.chubao.joyqueue.domain.TopicConfig;
 import io.chubao.joyqueue.model.Pager;
 import io.chubao.joyqueue.monitor.ArchiveMonitorInfo;
@@ -315,7 +312,6 @@
         return metadataMonitorService.getWritableResult(topic, app, address);
     }
 
-<<<<<<< HEAD
 
 
     @Override
@@ -326,8 +322,8 @@
 
     @Override
     public ElectionEventStat getReplicaRecentElectionEvent(String topic, int partitionGroup) {
-        return partitionMonitorService.getReplicaRecentElectionEvent(topic,partitionGroup);
-=======
+        return partitionMonitorService.getReplicaRecentElectionEvent(topic, partitionGroup);
+    }
     @Override
     public Consumer getConsumerMetadataByTopicAndApp(String topic, String app, boolean isCluster) {
         return metadataMonitorService.getConsumerMetadataByTopicAndApp(topic, app, isCluster);
@@ -396,6 +392,5 @@
     @Override
     public String updateMetadataNode(List<String> uris) {
         return metadataMonitorService.updateMetadataNode(uris);
->>>>>>> 47a59709
     }
 }