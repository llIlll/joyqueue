--- conflicted
+++ resolved
@@ -21,12 +21,9 @@
 import io.chubao.joyqueue.broker.election.ElectionService;
 import io.chubao.joyqueue.broker.monitor.converter.BrokerMonitorConverter;
 import io.chubao.joyqueue.broker.monitor.service.BrokerMonitorInternalService;
-<<<<<<< HEAD
 import io.chubao.joyqueue.broker.monitor.stat.*;
-import io.chubao.joyqueue.monitor.*;
 import io.chubao.joyqueue.network.session.Consumer;
 import io.chubao.joyqueue.nsr.NameService;
-=======
 import io.chubao.joyqueue.broker.monitor.stat.BrokerStat;
 import io.chubao.joyqueue.broker.monitor.stat.BrokerStatExt;
 import io.chubao.joyqueue.broker.monitor.stat.ConsumerPendingStat;
@@ -40,24 +37,17 @@
 import io.chubao.joyqueue.monitor.ElectionMonitorInfo;
 import io.chubao.joyqueue.monitor.NameServerMonitorInfo;
 import io.chubao.joyqueue.monitor.StoreMonitorInfo;
-import io.chubao.joyqueue.network.session.Consumer;
-import io.chubao.joyqueue.nsr.NameService;
 import io.chubao.joyqueue.store.PartitionGroupStore;
->>>>>>> 47a59709
 import io.chubao.joyqueue.store.StoreManagementService;
 import io.chubao.joyqueue.store.StoreService;
 import io.chubao.joyqueue.toolkit.format.Format;
 import io.chubao.joyqueue.toolkit.lang.Online;
-<<<<<<< HEAD
-import io.chubao.joyqueue.toolkit.vm.*;
-=======
 import io.chubao.joyqueue.toolkit.vm.DefaultGCNotificationParser;
 import io.chubao.joyqueue.toolkit.vm.GCEvent;
 import io.chubao.joyqueue.toolkit.vm.GCEventListener;
 import io.chubao.joyqueue.toolkit.vm.GCEventType;
 import io.chubao.joyqueue.toolkit.vm.GarbageCollectorMonitor;
 import io.chubao.joyqueue.toolkit.vm.JVMMonitorService;
->>>>>>> 47a59709
 import org.slf4j.Logger;
 import org.slf4j.LoggerFactory;
 
@@ -85,10 +75,7 @@
     private BrokerStartupInfo brokerStartupInfo;
     private JVMMonitorService jvmMonitorService;
     private DefaultGCNotificationParser gcNotificationParser;
-<<<<<<< HEAD
-=======
-
->>>>>>> 47a59709
+
 
     public DefaultBrokerMonitorInternalService(BrokerStat brokerStat, Consume consume,
                                                StoreManagementService storeManagementService,
@@ -102,16 +89,11 @@
         this.electionService = electionManager;
         this.clusterManager = clusterManager;
         this.brokerStartupInfo = brokerStartupInfo;
-<<<<<<< HEAD
         this.jvmMonitorService=new GarbageCollectorMonitor();
         this.gcNotificationParser=new DefaultGCNotificationParser();
         this.gcNotificationParser.addListener(new DefaultGCEventListener(brokerStat.getJvmStat()));
         this.jvmMonitorService.addGCEventListener(gcNotificationParser);
-=======
-        this.jvmMonitorService = new GarbageCollectorMonitor();
-        this.gcNotificationParser = new DefaultGCNotificationParser();
-        this.gcNotificationParser.addListener((new DefaultGCEventListener(brokerStat.getJvmStat())));
->>>>>>> 47a59709
+
     }
 
     @Override
@@ -148,68 +130,10 @@
     // BrokerStatExt里所有对象单独生成bean，不能复用monitor的bean
     @Override
     public BrokerStatExt getExtendBrokerStat(long timeStamp) {
-<<<<<<< HEAD
-       BrokerStatExt statExt=new BrokerStatExt(brokerStat);
-       statExt.setTimeStamp(timeStamp);
-
-        getJVMState(); // update current jvm state
-        JVMStat recentJvmStat= statExt.getBrokerStat().getJvmStat().getRecentSnapshot();
-        // update snapshot jvm memory state
-        recentJvmStat.setMemoryStat(statExt.getBrokerStat().getJvmStat().getMemoryStat());
-
-       Map<String, TopicPendingStat>  topicPendingStatMap=statExt.getTopicPendingStatMap();
-       Map<String, TopicStat>  topicStatMap=brokerStat.getTopicStats();
-       Map<String,ConsumerPendingStat> consumerPendingStatMap;
-       Map<Integer,PartitionGroupPendingStat> partitionGroupPendingStatMap;
-       Map<Short,Long> partitionPendStatMap;
-       TopicPendingStat topicPendingStat;
-       ConsumerPendingStat consumerPendingStat;
-       PartitionGroupPendingStat partitionGroupPendingStat;
-       Integer partitionGroupId;
-       Consumer consumer;
-       Long pending;
-       Long topicPending=0L;
-       Long consumerPending=0L;
-       Long partitionGroupPending=0L;
-       try {
-       for( TopicStat topicStat :topicStatMap.values()){
-            topicPendingStat=new TopicPendingStat();
-            topicPendingStat.setTopic(topicStat.getTopic());
-            topicPendingStatMap.put(topicStat.getTopic(),topicPendingStat);
-            for(String app:topicStat.getAppStats().keySet()){
-                     consumer=new Consumer(topicStat.getTopic(),app);
-                     consumerPendingStat=new ConsumerPendingStat();
-                     consumerPendingStat.setApp(app);
-                     consumerPendingStat.setTopic(topicStat.getTopic());
-                     consumerPendingStatMap=topicPendingStat.getPendingStatSubMap();
-                     consumerPendingStatMap.put(app,consumerPendingStat);
-                     partitionGroupPendingStatMap=consumerPendingStat.getPendingStatSubMap();
-                    StoreManagementService.TopicMetric topicMetric = storeManagementService.topicMetric(consumer.getTopic());
-                    for (StoreManagementService.PartitionGroupMetric partitionGroupMetric : topicMetric.getPartitionGroupMetrics()) {
-                         partitionGroupId=partitionGroupMetric.getPartitionGroup();
-                         partitionGroupPendingStat=new PartitionGroupPendingStat();
-                         partitionGroupPendingStat.setPartitionGroup(partitionGroupId);
-                         partitionGroupPendingStat.setTopic(topicStat.getTopic());
-                         partitionGroupPendingStat.setApp(app);
-                         partitionGroupPendingStatMap.put(partitionGroupId,partitionGroupPendingStat);
-                        for (StoreManagementService.PartitionMetric partitionMetric : partitionGroupMetric.getPartitionMetrics()) {
-                                if (!clusterManager.isLeader(topicStat.getTopic(), partitionMetric.getPartition())) {
-                                    continue;
-                                }
-                                long ackIndex = consume.getAckIndex(consumer, partitionMetric.getPartition());
-                                if (ackIndex < 0) {
-                                    ackIndex = 0;
-                                }
-                                pending=partitionMetric.getRightIndex() - ackIndex;
-                                partitionPendStatMap=partitionGroupPendingStat.getPendingStatSubMap();
-                                partitionPendStatMap.put(partitionMetric.getPartition(),pending);
-                                partitionGroupPending+=pending;
-                            }
-                          partitionGroupPendingStat.setPending(partitionGroupPending);
-                          consumerPending+=partitionGroupPending;
-                          partitionGroupPending=0L; //clear
-=======
-        BrokerStatExt statExt = new BrokerStatExt(brokerStat);
+        BrokerStatExt statExt=new BrokerStatExt(brokerStat);
+        statExt.setTimeStamp(timeStamp);
+        getJVMState(); // update current jvm state and memory stat
+        statExt.getBrokerStat().getJvmStat().getRecentSnapshot();
         statExt.setTimeStamp(timeStamp);
         brokerStat.getJvmStat().setMemoryStat(jvmMonitorService.memSnapshot());
         Map<String, TopicPendingStat> topicPendingStatMap = statExt.getTopicPendingStatMap();
@@ -262,7 +186,6 @@
                         Map<Short, Long> partitionPendStatMap = partitionGroupPendingStat.getPendingStatSubMap();
                         partitionPendStatMap.put(partitionMetric.getPartition(), partitionPending);
                         partitionGroupPending += partitionPending;
->>>>>>> 47a59709
                     }
                     partitionGroupPendingStat.setPending(partitionGroupPending);
                     consumerPending += partitionGroupPending;
@@ -351,31 +274,6 @@
         this.gcNotificationParser.addListener(listener);
     }
 
-    /**
-     *  GC event listener
-     *
-     **/
-    public class DefaultGCEventListener implements GCEventListener{
-
-        private JVMStat jvmStat;
-        public DefaultGCEventListener(JVMStat jvmStat){
-            this.jvmStat=jvmStat;
-        }
-        @Override
-        public void handleNotification(GCEvent event) {
-            GcInfo gcInfo=event.getGcInfo().getGcInfo()   ;
-            if(event.getType() == GCEventType.END_OF_MAJOR||event.getType() == GCEventType.END_OF_MINOR){
-                jvmStat.getTotalGcTime().addAndGet(gcInfo.getDuration());
-                jvmStat.getTotalGcTimes().incrementAndGet();
-            }
-            if(event.getType() == GCEventType.END_OF_MAJOR){
-                jvmStat.getOldGcTimes().mark(gcInfo.getDuration(),1);
-            }else if(event.getType()== GCEventType.END_OF_MINOR){
-                jvmStat.getEdenGcTimes().mark(gcInfo.getDuration(),1);
-            }
-            //System.out.println(String.format("old %d   , young %d ",jvmStat.getOldGcTimes().getCount(),jvmStat.getEdenGcTimes().getCount()));
-        }
-    }
 
    /**
     *  store storage size
