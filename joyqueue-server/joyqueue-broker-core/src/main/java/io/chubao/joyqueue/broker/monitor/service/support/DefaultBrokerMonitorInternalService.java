/**
 * Copyright 2019 The JoyQueue Authors.
 * <p>
 * Licensed under the Apache License, Version 2.0 (the "License");
 * you may not use this file except in compliance with the License.
 * You may obtain a copy of the License at
 * <p>
 * http://www.apache.org/licenses/LICENSE-2.0
 * <p>
 * Unless required by applicable law or agreed to in writing, software
 * distributed under the License is distributed on an "AS IS" BASIS,
 * WITHOUT WARRANTIES OR CONDITIONS OF ANY KIND, either express or implied.
 * See the License for the specific language governing permissions and
 * limitations under the License.
 */
package io.chubao.joyqueue.broker.monitor.service.support;

import com.sun.management.GcInfo;
import io.chubao.joyqueue.broker.cluster.ClusterManager;
import io.chubao.joyqueue.broker.consumer.Consume;
import io.chubao.joyqueue.broker.election.ElectionService;
import io.chubao.joyqueue.broker.monitor.converter.BrokerMonitorConverter;
import io.chubao.joyqueue.broker.monitor.service.BrokerMonitorInternalService;
import io.chubao.joyqueue.broker.monitor.stat.BrokerStat;
import io.chubao.joyqueue.broker.monitor.stat.BrokerStatExt;
import io.chubao.joyqueue.broker.monitor.stat.ConsumerPendingStat;
import io.chubao.joyqueue.broker.monitor.stat.JVMStat;
import io.chubao.joyqueue.broker.monitor.stat.PartitionGroupPendingStat;
import io.chubao.joyqueue.broker.monitor.stat.TopicPendingStat;
import io.chubao.joyqueue.broker.monitor.stat.TopicStat;
import io.chubao.joyqueue.domain.TopicConfig;
import io.chubao.joyqueue.monitor.BrokerMonitorInfo;
import io.chubao.joyqueue.monitor.BrokerStartupInfo;
import io.chubao.joyqueue.monitor.ElectionMonitorInfo;
import io.chubao.joyqueue.monitor.NameServerMonitorInfo;
import io.chubao.joyqueue.monitor.StoreMonitorInfo;
import io.chubao.joyqueue.network.session.Consumer;
import io.chubao.joyqueue.nsr.NameService;
import io.chubao.joyqueue.store.PartitionGroupStore;
import io.chubao.joyqueue.store.StoreManagementService;
import io.chubao.joyqueue.store.StoreService;
import io.chubao.joyqueue.toolkit.format.Format;
import io.chubao.joyqueue.toolkit.lang.Online;
import io.chubao.joyqueue.toolkit.vm.DefaultGCNotificationParser;
import io.chubao.joyqueue.toolkit.vm.GCEvent;
import io.chubao.joyqueue.toolkit.vm.GCEventListener;
import io.chubao.joyqueue.toolkit.vm.GCEventType;
import io.chubao.joyqueue.toolkit.vm.GarbageCollectorMonitor;
import io.chubao.joyqueue.toolkit.vm.JVMMonitorService;
import org.slf4j.Logger;
import org.slf4j.LoggerFactory;

import java.lang.management.ManagementFactory;
import java.lang.management.MemoryMXBean;
import java.util.List;
import java.util.Map;

/**
 * BrokerMonitorInternalService
 *
 * author: gaohaoxiang
 * date: 2018/10/15
 */
public class DefaultBrokerMonitorInternalService implements BrokerMonitorInternalService {
    private static final Logger logger = LoggerFactory.getLogger(DefaultBrokerMonitorInternalService.class);

    private BrokerStat brokerStat;
    private Consume consume;
    private StoreManagementService storeManagementService;
    private NameService nameService;
    private StoreService storeService;
    private ElectionService electionService;
    private ClusterManager clusterManager;
    private BrokerStartupInfo brokerStartupInfo;
    private JVMMonitorService jvmMonitorService;
    private DefaultGCNotificationParser gcNotificationParser;


    public DefaultBrokerMonitorInternalService(BrokerStat brokerStat, Consume consume,
                                               StoreManagementService storeManagementService,
                                               NameService nameService, StoreService storeService,
                                               ElectionService electionManager, ClusterManager clusterManager, BrokerStartupInfo brokerStartupInfo) {
        this.brokerStat = brokerStat;
        this.consume = consume;
        this.storeManagementService = storeManagementService;
        this.nameService = nameService;
        this.storeService = storeService;
        this.electionService = electionManager;
        this.clusterManager = clusterManager;
        this.brokerStartupInfo = brokerStartupInfo;
        this.jvmMonitorService = new GarbageCollectorMonitor();
        this.gcNotificationParser = new DefaultGCNotificationParser();
        this.gcNotificationParser.addListener((new DefaultGCEventListener(brokerStat.getJvmStat())));
    }

    @Override
    public BrokerMonitorInfo getBrokerInfo() {
        BrokerMonitorInfo brokerMonitorInfo = new BrokerMonitorInfo();
        brokerMonitorInfo.setConnection(BrokerMonitorConverter.convertConnectionMonitorInfo(brokerStat.getConnectionStat()));
        brokerMonitorInfo.setEnQueue(BrokerMonitorConverter.convertEnQueueMonitorInfo(brokerStat.getEnQueueStat()));
        brokerMonitorInfo.setDeQueue(BrokerMonitorConverter.convertDeQueueMonitorInfo(brokerStat.getDeQueueStat()));
        brokerMonitorInfo.setReplication(BrokerMonitorConverter.convertReplicationMonitorInfo(brokerStat.getReplicationStat()));

        StoreMonitorInfo storeMonitorInfo = new StoreMonitorInfo();
        storeMonitorInfo.setStarted(storeService instanceof Online ? ((Online) storeService).isStarted() : true);
        storeMonitorInfo.setFreeSpace(Format.formatSize(storeManagementService.freeSpace()));
        storeMonitorInfo.setTotalSpace(Format.formatSize(storeManagementService.totalSpace()));

        NameServerMonitorInfo nameServerMonitorInfo = new NameServerMonitorInfo();
        nameServerMonitorInfo.setStarted(nameService.isStarted());

        ElectionMonitorInfo electionMonitorInfo = new ElectionMonitorInfo();
        boolean electionStarted = electionService instanceof Online ? ((Online) electionService).isStarted() : true;
        electionMonitorInfo.setStarted(electionStarted);

        brokerMonitorInfo.getReplication().setStarted(electionStarted);

        brokerMonitorInfo.setStore(storeMonitorInfo);
        brokerMonitorInfo.setNameServer(nameServerMonitorInfo);
        brokerMonitorInfo.setElection(electionMonitorInfo);

        brokerMonitorInfo.setBufferPoolMonitorInfo(storeService.monitorInfo());
        brokerMonitorInfo.setStartupInfo(brokerStartupInfo);
        return brokerMonitorInfo;
    }

    // BrokerStatExt里所有对象单独生成bean，不能复用monitor的bean
    @Override
    public BrokerStatExt getExtendBrokerStat(long timeStamp) {
        BrokerStatExt statExt = new BrokerStatExt(brokerStat);
        statExt.setTimeStamp(timeStamp);
        brokerStat.getJvmStat().setMemoryStat(jvmMonitorService.memSnapshot());
        Map<String, TopicPendingStat> topicPendingStatMap = statExt.getTopicPendingStatMap();

        for (TopicConfig topic : clusterManager.getTopics()) {
            TopicStat topicStat = brokerStat.getOrCreateTopicStat(topic.getName().getFullName());
            TopicPendingStat topicPendingStat = new TopicPendingStat();
            topicPendingStat.setTopic(topic.getName().getFullName());
            topicPendingStatMap.put(topic.getName().getFullName(), topicPendingStat);

            long storageSize = 0;
            List<PartitionGroupStore> partitionGroupStores = storeService.getStore(topicStat.getTopic());
            for (PartitionGroupStore pgStore : partitionGroupStores) {
                storageSize += pgStore.getTotalPhysicalStorageSize();
            }
            topicStat.setStoreSize(storageSize);

            long topicPending = 0;
            List<io.chubao.joyqueue.domain.Consumer> consumers = clusterManager.getLocalConsumersByTopic(topic.getName());

            for (io.chubao.joyqueue.domain.Consumer consumer : consumers) {
                long consumerPending = 0;
                ConsumerPendingStat consumerPendingStat = new ConsumerPendingStat();
                consumerPendingStat.setApp(consumer.getApp());
                consumerPendingStat.setTopic(consumer.getTopic().getFullName());
                Map<String, ConsumerPendingStat> consumerPendingStatMap = topicPendingStat.getPendingStatSubMap();
                consumerPendingStatMap.put(consumer.getApp(), consumerPendingStat);
                Map<Integer, PartitionGroupPendingStat> partitionGroupPendingStatMap = consumerPendingStat.getPendingStatSubMap();

                StoreManagementService.TopicMetric topicMetric = storeManagementService.topicMetric(consumer.getTopic().getFullName());
                for (StoreManagementService.PartitionGroupMetric partitionGroupMetric : topicMetric.getPartitionGroupMetrics()) {
                    if (!clusterManager.isLeader(consumer.getTopic().getFullName(), partitionGroupMetric.getPartitionGroup())) {
                        continue;
                    }

                    long partitionGroupPending = 0;
                    int partitionGroupId = partitionGroupMetric.getPartitionGroup();
                    PartitionGroupPendingStat partitionGroupPendingStat = new PartitionGroupPendingStat();
                    partitionGroupPendingStat.setPartitionGroup(partitionGroupId);
                    partitionGroupPendingStat.setTopic(consumer.getTopic().getFullName());
                    partitionGroupPendingStat.setApp(consumer.getApp());
                    partitionGroupPendingStatMap.put(partitionGroupId, partitionGroupPendingStat);

                    for (StoreManagementService.PartitionMetric partitionMetric : partitionGroupMetric.getPartitionMetrics()) {
                        long ackIndex = consume.getAckIndex(new Consumer(consumer.getTopic().getFullName(), consumer.getApp()), partitionMetric.getPartition());
                        if (ackIndex < 0) {
                            ackIndex = 0;
                        }
                        long partitionPending = partitionMetric.getRightIndex() - ackIndex;
                        Map<Short, Long> partitionPendStatMap = partitionGroupPendingStat.getPendingStatSubMap();
                        partitionPendStatMap.put(partitionMetric.getPartition(), partitionPending);
                        partitionGroupPending += partitionPending;
                    }
                    partitionGroupPendingStat.setPending(partitionGroupPending);
                    consumerPending += partitionGroupPending;
                }
                consumerPendingStat.setPending(consumerPending);
                topicPending += consumerPending;
            }
            topicPendingStat.setPending(topicPending);
        }
        runtimeMemoryUsageState(statExt);
        runtimeStorageOccupy(brokerStat);
        return statExt;
    }

    @Override
    public BrokerStartupInfo getStartInfo() {
        return brokerStartupInfo;
    }

    /**
<<<<<<< HEAD
     *  GC event listener
     *
     **/
    public class DefaultGCEventListener implements GCEventListener {

        private JVMStat jvmStat;

        public DefaultGCEventListener(JVMStat jvmStat) {
            this.jvmStat = jvmStat;
        }

        @Override
        public void handleNotification(GCEvent event) {
            GcInfo gcInfo = event.getGcInfo().getGcInfo();
            if (event.getType() == GCEventType.END_OF_MAJOR || event.getType() == GCEventType.END_OF_MINOR) {
                jvmStat.getTotalGcTime().addAndGet(gcInfo.getDuration());
                jvmStat.getTotalGcTimes().incrementAndGet();
            }
            if (event.getType() == GCEventType.END_OF_MAJOR) {
                jvmStat.getOldGcTimes().mark(gcInfo.getDuration(), 1);
            } else if (event.getType() == GCEventType.END_OF_MINOR) {
                jvmStat.getEdenGcTimes().mark(gcInfo.getDuration(), 1);
            }
        }
    }


    /**
     * fill heap and non-heap memory usage state of current
     *
     **/
    public void runtimeMemoryUsageState(BrokerStatExt brokerStatExt) {
        MemoryMXBean memoryMXBean = ManagementFactory.getMemoryMXBean();
        brokerStatExt.setHeap(memoryMXBean.getHeapMemoryUsage());
        brokerStatExt.setNonHeap(memoryMXBean.getNonHeapMemoryUsage());
    }
=======
    * fill heap and non-heap memory usage state of current
    *
    **/
   public void runtimeMemoryUsageState(BrokerStatExt brokerStatExt){
       MemoryMXBean memoryMXBean = ManagementFactory.getMemoryMXBean();
       brokerStatExt.setHeap(memoryMXBean.getHeapMemoryUsage());
       brokerStatExt.setNonHeap(memoryMXBean.getNonHeapMemoryUsage());
   }

   /**
    *  store storage size
    **/
   public void runtimeStorageOccupy(BrokerStat stat){
       double totalSpace=storeManagementService.totalSpace();
       double freeSpace=storeManagementService.freeSpace();
       int percentage=(int)((1-freeSpace/totalSpace)*100);
       stat.setStoragePercent(percentage);
   }
>>>>>>> f1109a83
}<|MERGE_RESOLUTION|>--- conflicted
+++ resolved
@@ -200,7 +200,6 @@
     }
 
     /**
-<<<<<<< HEAD
      *  GC event listener
      *
      **/
@@ -229,15 +228,6 @@
 
 
     /**
-     * fill heap and non-heap memory usage state of current
-     *
-     **/
-    public void runtimeMemoryUsageState(BrokerStatExt brokerStatExt) {
-        MemoryMXBean memoryMXBean = ManagementFactory.getMemoryMXBean();
-        brokerStatExt.setHeap(memoryMXBean.getHeapMemoryUsage());
-        brokerStatExt.setNonHeap(memoryMXBean.getNonHeapMemoryUsage());
-    }
-=======
     * fill heap and non-heap memory usage state of current
     *
     **/
@@ -256,5 +246,4 @@
        int percentage=(int)((1-freeSpace/totalSpace)*100);
        stat.setStoragePercent(percentage);
    }
->>>>>>> f1109a83
 }