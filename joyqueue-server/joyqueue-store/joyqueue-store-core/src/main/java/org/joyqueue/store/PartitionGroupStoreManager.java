--- conflicted
+++ resolved
@@ -136,14 +136,9 @@
     private static final long FLUSH_CHECKPOINT_INTERVAL_MS = 60 * 1000L; // 最频繁每1分钟更新一次CheckPoint
     private long lastFlushCheckpointTimestamp = 0L; // 上一次更新CheckPoint文件的时间。
     static final String CHECKPOINT_FILE= "checkpoint.json";
-<<<<<<< HEAD
     private int lastEntryTerm = -1; // 最新一条消息的term
     private final CasLock flushLock = new CasLock(); // 刷盘锁，刷盘、回滚的时候需要持有这个锁。
-=======
-    private int lastEntryTerm = -1;
-    private final CasLock flushLock = new CasLock();
     private final ReadWriteLock rollbackLock = new ReentrantReadWriteLock();
->>>>>>> 7f2ac63a
 
     public PartitionGroupStoreManager(String topic, int partitionGroup, File base, Config config,
                                       PreloadBufferPool bufferPool) {
