--- conflicted
+++ resolved
@@ -175,23 +175,10 @@
 
             logger.info("Recovering message store {}...", base.getAbsolutePath());
             store.recover();
-<<<<<<< HEAD
-            long recoveredReplicationPosition = recoverReplicationPosition();
-            if (recoveredReplicationPosition >= 0 && recoveredReplicationPosition < store.right()) {
-               this.replicationPosition = recoveredReplicationPosition;
-                logger.info("Replication recovered: {}, store: {}.", recoveredReplicationPosition,  base.getAbsolutePath());
-            } else {
-                this.replicationPosition = store.right();
-                logger.warn("Replication recover failed, using store right position: {} insteaed, store: {}!",
-                        recoveredReplicationPosition,
-                        base.getAbsolutePath());
-            }
-=======
             Checkpoint checkpoint = recoverCheckpoint();
 
             recoverReplicationPosition(checkpoint);
 
->>>>>>> f9a6a70d
             resetLastEntryTerm();
             logger.info("Recovering index store {}...", base.getAbsolutePath());
             indexPosition = recoverPartitions();
@@ -333,25 +320,8 @@
                 }
                 String jsonString = new String(serializedData, StandardCharsets.UTF_8);
                 Checkpoint checkpoint = JSON.parseObject(jsonString, Checkpoint.class);
-<<<<<<< HEAD
-                logger.info("Checkpoint: {}, store: {}.", jsonString, base.getAbsolutePath());
-
-                if (checkpoint.getIndexPosition() > indexPosition &&
-                        checkpoint.getPartitions().entrySet().stream()
-                                .allMatch(entry -> {
-                                    short partition = entry.getKey();
-                                    long index = entry.getValue();
-                                    Partition p = partitionMap.get(partition);
-                                    return null != p && p.store.right() >= index * IndexItem.STORAGE_SIZE;
-
-
-                                })) {
-                    logger.info("Using indexPosition: {} from the checkpoint file.", checkpoint.getIndexPosition());
-                    return checkpoint.getIndexPosition();
-=======
                 if(null != checkpoint) {
                     logger.info("Checkpoint file recovered: {}.", checkpoint);
->>>>>>> f9a6a70d
                 }
                 return checkpoint;
             } else {
@@ -367,26 +337,6 @@
      * 从CheckPoint文件中恢复提交位置。
      *
      */
-<<<<<<< HEAD
-    private long recoverReplicationPosition() {
-        try {
-            File checkpointFile =  new File(base, CHECKPOINT_FILE);
-            if(checkpointFile.isFile()) {
-                byte[] serializedData = new byte[(int) checkpointFile.length()];
-                try (FileInputStream fis = new FileInputStream(checkpointFile)) {
-                    if (serializedData.length != fis.read(serializedData)) {
-                        throw new IOException("File length not match!");
-                    }
-                }
-                String jsonString = new String(serializedData, StandardCharsets.UTF_8);
-                Checkpoint checkpoint = JSON.parseObject(jsonString, Checkpoint.class);
-                if(checkpoint.getVersion() >= Checkpoint.REPLICATION_POSITION_START_VERSION) {
-                    logger.info("Replication position recovered from the Checkpoint file: {}.", checkpoint.getReplicationPosition());
-                    return checkpoint.getReplicationPosition();
-                }
-            } else {
-                logger.warn("Checkpoint file is NOT found, continue recover...");
-=======
     private void recoverReplicationPosition(Checkpoint checkpoint) {
         if(null != checkpoint && checkpoint.getVersion() >= Checkpoint.REPLICATION_POSITION_START_VERSION) {
             logger.info("Replication position recovered from the Checkpoint file: {}.", checkpoint.getReplicationPosition());
@@ -395,7 +345,6 @@
                 this.replicationPosition = recoveredReplicationPosition;
                 logger.info("Replication recovered: {}, store: {}.", recoveredReplicationPosition,  base.getAbsolutePath());
                 return;
->>>>>>> f9a6a70d
             }
         }
         this.replicationPosition = store.right();
