<?xml version="1.0" encoding="UTF-8"?>
<!--

    Copyright 2019 The JoyQueue Authors.

    Licensed under the Apache License, Version 2.0 (the "License");
    you may not use this file except in compliance with the License.
    You may obtain a copy of the License at

        http://www.apache.org/licenses/LICENSE-2.0

    Unless required by applicable law or agreed to in writing, software
    distributed under the License is distributed on an "AS IS" BASIS,
    WITHOUT WARRANTIES OR CONDITIONS OF ANY KIND, either express or implied.
    See the License for the specific language governing permissions and
    limitations under the License.

-->
<project xmlns="http://maven.apache.org/POM/4.0.0" xmlns:xsi="http://www.w3.org/2001/XMLSchema-instance" xsi:schemaLocation="http://maven.apache.org/POM/4.0.0 http://maven.apache.org/xsd/maven-4.0.0.xsd">
    <parent>
        <artifactId>joyqueue-retry</artifactId>
        <groupId>org.joyqueue</groupId>
<<<<<<< HEAD
        <version>4.2.0-SNAPSHOT</version>
=======
        <version>4.2.1-SNAPSHOT</version>
>>>>>>> ebee8b08
    </parent>
    <modelVersion>4.0.0</modelVersion>

    <artifactId>joyqueue-retry-db-console</artifactId>
    <name>JoyQueue-Retry-DB-Console</name>
    <description>Retry message Database libraries used by web console</description>

    <dependencies>
        <dependency>
            <groupId>org.joyqueue</groupId>
            <artifactId>joyqueue-retry-api</artifactId>
<<<<<<< HEAD
            <version>4.2.0-SNAPSHOT</version>
=======
            <version>4.2.1-SNAPSHOT</version>
>>>>>>> ebee8b08
        </dependency>
        <dependency>
            <groupId>org.joyqueue</groupId>
            <artifactId>joyqueue-retry-db</artifactId>
<<<<<<< HEAD
            <version>4.2.0-SNAPSHOT</version>
=======
            <version>4.2.1-SNAPSHOT</version>
>>>>>>> ebee8b08
        </dependency>
    </dependencies>


</project><|MERGE_RESOLUTION|>--- conflicted
+++ resolved
@@ -20,11 +20,7 @@
     <parent>
         <artifactId>joyqueue-retry</artifactId>
         <groupId>org.joyqueue</groupId>
-<<<<<<< HEAD
-        <version>4.2.0-SNAPSHOT</version>
-=======
         <version>4.2.1-SNAPSHOT</version>
->>>>>>> ebee8b08
     </parent>
     <modelVersion>4.0.0</modelVersion>
 
@@ -36,20 +32,12 @@
         <dependency>
             <groupId>org.joyqueue</groupId>
             <artifactId>joyqueue-retry-api</artifactId>
-<<<<<<< HEAD
-            <version>4.2.0-SNAPSHOT</version>
-=======
             <version>4.2.1-SNAPSHOT</version>
->>>>>>> ebee8b08
         </dependency>
         <dependency>
             <groupId>org.joyqueue</groupId>
             <artifactId>joyqueue-retry-db</artifactId>
-<<<<<<< HEAD
-            <version>4.2.0-SNAPSHOT</version>
-=======
             <version>4.2.1-SNAPSHOT</version>
->>>>>>> ebee8b08
         </dependency>
     </dependencies>
 
