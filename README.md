--- conflicted
+++ resolved
@@ -32,21 +32,12 @@
 
 Scenario settings:
 
-<<<<<<< HEAD
 
 | Scenario | Sync/Async | Batch | Compress | Msg size | Partitions
 | :----: | :----: | :----:| :----: | :----: |:----:| 
 |**Online service** | Sync | 1 | Not compressed | 1KB | 200
 |**Streaming** | Async | 100 | LZ4 | 1KB | 200
 
-
-=======
-Scenario | Sync/Async | Batch | Compress | Msg size | Partitions | Client SDK
--- | -- | -- | -- | -- | -- | --
-**Online service** | Sync | 1 | Not compressed | 1KB | 200 | joyqueue-client-4.1.0
-**Streaming** | Async | 100 | LZ4 | 1KB | 200 | kafka-clients-2.1.1
-
->>>>>>> 9ee6714c
 For detail，visit [Performance](./docs/cn/performance.md)。
 
 ## Quickstart
