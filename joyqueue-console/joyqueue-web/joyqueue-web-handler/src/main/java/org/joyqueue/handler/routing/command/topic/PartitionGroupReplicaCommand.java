--- conflicted
+++ resolved
@@ -20,26 +20,18 @@
 import com.jd.laf.web.vertx.annotation.Path;
 import com.jd.laf.web.vertx.response.Response;
 import com.jd.laf.web.vertx.response.Responses;
-import org.apache.commons.lang3.StringUtils;
 import org.joyqueue.handler.annotation.PageQuery;
 import org.joyqueue.handler.error.ConfigException;
 import org.joyqueue.handler.routing.command.NsrCommandSupport;
-import org.joyqueue.model.ListQuery;
 import org.joyqueue.model.PageResult;
 import org.joyqueue.model.Pagination;
 import org.joyqueue.model.QPageQuery;
 import org.joyqueue.model.domain.BrokerGroup;
 import org.joyqueue.model.domain.TopicPartitionGroup;
 import org.joyqueue.model.domain.Broker;
-<<<<<<< HEAD
-import org.joyqueue.model.domain.BrokerGroupRelated;
-=======
->>>>>>> 959e9bce
 import org.joyqueue.model.domain.Identity;
 import org.joyqueue.model.domain.PartitionGroupReplica;
 import org.joyqueue.model.query.QBroker;
-import org.joyqueue.model.query.QBrokerGroup;
-import org.joyqueue.model.query.QBrokerGroupRelated;
 import org.joyqueue.model.query.QPartitionGroupReplica;
 import org.joyqueue.service.BrokerService;
 import org.joyqueue.service.BrokerGroupService;
@@ -52,7 +44,6 @@
 import java.util.Collections;
 import java.util.LinkedList;
 import java.util.List;
-import java.util.stream.Collectors;
 
 /**
  * 主题队列-Broker分组 处理器
@@ -113,44 +104,6 @@
                 brokerGroup = brokerPage.getResult().get(0).getGroup().getCode();
             }
         }
-<<<<<<< HEAD
-        QBroker qBroker2 = new QBroker();
-        // 其实如果brokerGroups.size()>0 则brokerGroups.size()===1
-        if (brokerGroup!=null) {
-            ListQuery<QBrokerGroupRelated> brokerGroupRelatedListQuery = new ListQuery<>();
-            QBrokerGroupRelated brokerGroupRelated = new QBrokerGroupRelated();
-            brokerGroupRelated.setGroup(new Identity(brokerGroup));
-            brokerGroupRelatedListQuery.setQuery(brokerGroupRelated);
-            List<BrokerGroupRelated> brokerGroupRelateds = brokerGroupRelatedService.findByQuery(brokerGroupRelatedListQuery);
-            qBroker2.setInBrokerIds(brokerGroupRelateds.stream().map(related -> (int)related.getId()).collect(Collectors.toList()));
-        }
-        qPageQuery.getQuery().setKeyword("");
-        QPartitionGroupReplica query = qPageQuery.getQuery();
-        List<PartitionGroupReplica> partitionGroupReplicas = service.getByTopicAndGroup(query.getTopic().getCode(), query.getNamespace().getCode(), query.getGroupNo());
-        // 若没有输入broker分组，则继续执行
-        QPageQuery<QBroker> brokerQuery2 = new QPageQuery(qPageQuery.getPagination(), qBroker2);
-        brokerQuery2.getQuery().setKeyword(qPageQuery.getQuery().getKeyword());
-        PageResult<Broker> brokerPage2 = brokerService.search(brokerQuery2);
-        List<Broker> brokers = new ArrayList<>();
-
-        if (CollectionUtils.isNotEmpty(partitionGroupReplicas)) {
-            for (Broker broker : brokerPage2.getResult()) {
-                boolean isMatch = false;
-                for (PartitionGroupReplica partitionGroupReplica : partitionGroupReplicas) {
-                    if (partitionGroupReplica.getBrokerId() == broker.getId()) {
-                        isMatch = true;
-                        break;
-                    }
-                }
-                if (!isMatch) {
-                    brokers.add(broker);
-                }
-            }
-        } else {
-            brokers.addAll(brokerPage2.getResult());
-        }
-        return Responses.success(brokerPage2.getPagination(), brokers);
-=======
         if (brokerGroup!=null) {
             qPageQuery.getQuery().getTopic().setBrokerGroup(new BrokerGroup(brokerGroup));
         }
@@ -162,40 +115,15 @@
             return toScaleSearch(qPageQuery);
         }
         return response;
->>>>>>> 959e9bce
     }
 
     @Path("searchBrokerToScale")
     public Response toScaleSearch(@PageQuery QPageQuery<QPartitionGroupReplica> qPageQuery) throws Exception {
         QPartitionGroupReplica query = qPageQuery.getQuery();
         List<PartitionGroupReplica> partitionGroupReplicas = service.getByTopicAndGroup(query.getTopic().getCode(), query.getNamespace().getCode(), query.getGroupNo());
-<<<<<<< HEAD
-        List<BrokerGroup> brokerGroups = null;
-        if (query.getTopic().getBrokerGroup() != null) {
-            QBrokerGroup brokerGroup = new QBrokerGroup();
-            brokerGroup.setCode(query.getTopic().getBrokerGroup().getCode());
-            brokerGroups = brokerGroupService.findAll(brokerGroup).stream().filter(group -> StringUtils.containsIgnoreCase(group.getCode(),brokerGroup.getCode())).collect(Collectors.toList());
-        }
-        QBroker qBroker = new QBroker();
-        if (brokerGroups!=null && brokerGroups.size()>0) {
-            ListQuery<QBrokerGroupRelated> brokerGroupRelatedListQuery = new ListQuery<>();
-            List<BrokerGroupRelated> brokerGroupRelateds = new ArrayList<>();
-            for (BrokerGroup brokerGroup: brokerGroups){
-                QBrokerGroupRelated brokerGroupRelated = new QBrokerGroupRelated();
-                brokerGroupRelated.setGroup(new Identity(brokerGroup.getId(),brokerGroup.getCode()));
-                brokerGroupRelatedListQuery.setQuery(brokerGroupRelated);
-                brokerGroupRelateds.addAll(brokerGroupRelatedService.findByQuery(brokerGroupRelatedListQuery));
-            }
-            qBroker.setInBrokerIds(brokerGroupRelateds.stream().map(brokerGroupRelated -> (int)brokerGroupRelated.getId()).collect(Collectors.toList()));
-        }
-        // 如果输入broker分组,brokerGroups.size()还是为0，说明库里没有，则直接返回空数据
-        else if (brokerGroups != null && query.getTopic().getBrokerGroup() != null) {
-            return Responses.success();
-=======
         QBroker qBroker = new QBroker();
         if (query.getTopic().getBrokerGroup() != null) {
             qBroker.setGroup(new Identity(query.getTopic().getBrokerGroup().getCode()));
->>>>>>> 959e9bce
         }
         // 若没有输入broker分组，则继续执行
         QPageQuery<QBroker> brokerQuery = new QPageQuery(qPageQuery.getPagination(), qBroker);
@@ -226,8 +154,6 @@
         return Responses.success(brokerPage.getPagination(), brokers);
     }
 
-<<<<<<< HEAD
-=======
     @Path("searchBrokerToAddNewDefault")
     public Response toAddNewPartitionGroupDefaultSearch(@PageQuery QPageQuery<QPartitionGroupReplica> qPageQuery) throws Exception {
         QBroker qBroker = new QBroker();
@@ -252,7 +178,6 @@
         }
         return response;
     }
->>>>>>> 959e9bce
 
     @Path("searchBrokerToAddNew")
     public Response toAddNewPartitionGroupSearch(@PageQuery QPageQuery<QPartitionGroupReplica> qPageQuery) throws Exception {
