/**
 * Copyright 2019 The JoyQueue Authors.
 *
 * Licensed under the Apache License, Version 2.0 (the "License");
 * you may not use this file except in compliance with the License.
 * You may obtain a copy of the License at
 *
 *     http://www.apache.org/licenses/LICENSE-2.0
 *
 * Unless required by applicable law or agreed to in writing, software
 * distributed under the License is distributed on an "AS IS" BASIS,
 * WITHOUT WARRANTIES OR CONDITIONS OF ANY KIND, either express or implied.
 * See the License for the specific language governing permissions and
 * limitations under the License.
 */
package io.chubao.joyqueue.handler.routing.command.monitor;

import com.jd.laf.binding.annotation.Value;
import com.jd.laf.web.vertx.Command;
import com.jd.laf.web.vertx.annotation.Body;
import com.jd.laf.web.vertx.annotation.Path;
import com.jd.laf.web.vertx.annotation.QueryParam;
import com.jd.laf.web.vertx.pool.Poolable;
import com.jd.laf.web.vertx.response.Response;
import com.jd.laf.web.vertx.response.Responses;
import io.chubao.joyqueue.domain.Broker;
import io.chubao.joyqueue.handler.annotation.PageQuery;
import io.chubao.joyqueue.handler.error.ErrorCode;
import io.chubao.joyqueue.model.BrokerMetadata;
import io.chubao.joyqueue.model.PageResult;
import io.chubao.joyqueue.model.QPageQuery;
import io.chubao.joyqueue.model.domain.BrokerClient;
import io.chubao.joyqueue.model.domain.BrokerMonitorRecord;
import io.chubao.joyqueue.model.domain.BrokerTopicMonitor;
import io.chubao.joyqueue.model.domain.ConnectionMonitorInfoWithIp;
import io.chubao.joyqueue.model.domain.SimplifiedBrokeMessage;
import io.chubao.joyqueue.model.domain.Subscribe;
import io.chubao.joyqueue.model.query.QMonitor;
import io.chubao.joyqueue.model.query.QPartitionGroupMonitor;
import io.chubao.joyqueue.monitor.BrokerMessageInfo;
import io.chubao.joyqueue.monitor.BrokerMonitorInfo;
import io.chubao.joyqueue.monitor.BrokerStartupInfo;
import io.chubao.joyqueue.monitor.Client;
import io.chubao.joyqueue.service.*;
import io.chubao.joyqueue.toolkit.io.Directory;
import io.chubao.joyqueue.util.NullUtil;
import org.apache.commons.lang3.StringUtils;
import org.slf4j.Logger;
import org.slf4j.LoggerFactory;

import java.util.List;

public class BrokerMonitorCommand implements Command<Response>, Poolable {
    private static final Logger logger = LoggerFactory.getLogger(BrokerMonitorCommand.class);

    @Value
    private BrokerMonitorService brokerMonitorService;

    @Value
    private BrokerMessageService  brokerMessageService;

    @Value
<<<<<<< HEAD
    private CoordinatorMonitorService coordinatorMonitorService;
=======
    private BrokerManageService brokerManageService;
    @Value
    CoordinatorMonitorService coordinatorMonitorService;
>>>>>>> f1109a83

    @Value
    private BrokerTopicMonitorService brokerTopicMonitorService;

    @Value
    private BrokerService brokerService;

    @Override
    public Response execute() throws Exception {
        return Responses.error(Response.HTTP_NOT_FOUND,Response.HTTP_NOT_FOUND,"Not Found");
    }

    /**
     * topic and app 生产或者消费监控汇总信息
     *
     */
    @Path("find")
    public Response find(@Body Subscribe subscribe){
        BrokerMonitorRecord record;
        try {
            record = brokerMonitorService.find(subscribe, true);
        } catch (Exception e) {
            logger.error("query broker monitor info error.", e);
            return Responses.error(ErrorCode.NoTipError.getCode(), ErrorCode.NoTipError.getStatus(), e.getMessage());
        }
        return Responses.success(record);
    }

    /**
     * 指定topic、app 在partition 上的生产或者消费监控
     *
     **/
    @Path("findOnPartition")
    public Response findMonitorOnPartition(@Body Subscribe subscribe) {
        try {
            List<BrokerMonitorRecord> record = brokerMonitorService.findMonitorOnPartition(subscribe);
            return Responses.success(record);
        } catch (Exception e) {
            logger.error("query broker monitor info error.", e);
            return Responses.error(ErrorCode.NoTipError.getCode(), ErrorCode.NoTipError.getStatus(), e.getMessage());
        }
    }

    /**
     * 指定topic、app 在partition groups 上的生产或者消费监控
     *
     **/
    @Path("findOnPartitionGroups")
    public Response findMonitorOnPartitionGroups(@Body Subscribe subscribe) {
        try {
            List<BrokerMonitorRecord> record=brokerMonitorService.findMonitorOnPartitionGroupsForTopicApp(subscribe);
            return Responses.success(record);
        } catch (Exception e) {
            logger.error("query broker monitor info error.", e);
            return Responses.error(ErrorCode.NoTipError.getCode(), ErrorCode.NoTipError.getStatus(), e.getMessage());
        }
    }

    /**
     * 指定topic、app 在broker 上的生产或者消费监控
     *
     **/
    @Path("findOnBroker")
    public Response findMonitorOnBroker(@Body Subscribe subscribe) {
        try {
            List<BrokerMonitorRecord> record = brokerMonitorService.findMonitorOnBroker(subscribe);
            return Responses.success(record);
        } catch (Exception e) {
            logger.error("query broker monitor info error.", e);
            return Responses.error(ErrorCode.NoTipError.getCode(), ErrorCode.NoTipError.getStatus(), e.getMessage());
        }
    }

    /**
     * 指定topic、app 在broker 上的连接数
     *
     **/
    @Path("findConnectionOnBroker")
    public Response findConnectionOnBroker(@Body Subscribe subscribe) {
        try {
            List<ConnectionMonitorInfoWithIp> record=brokerMonitorService.findConnectionOnBroker(subscribe);
            return Responses.success(record);
        } catch (Exception e) {
            logger.error("query broker monitor info error.", e);
            return Responses.error(ErrorCode.NoTipError.getCode(), ErrorCode.NoTipError.getStatus(), e.getMessage());
        }

    }

    /**
     * 指定topic、app 生产或者消费Client监控汇总信息
     *
     **/
    @Path("findClient")
    public Response findClients(@Body Subscribe subscribe){
        try {
            List<BrokerClient> record = brokerMonitorService.findClients(subscribe);
            return Responses.success(record);
        } catch (Exception e) {
            logger.error("query broker monitor info error.", e);
            return Responses.error(ErrorCode.NoTipError.getCode(), ErrorCode.NoTipError.getStatus(), e.getMessage());
        }
    }

    /**
     * 指定topic、app、broker 生产或者消费 监控
     *
     **/
    @Path("brokerMonitor")
    public Response brokerMonitor(@PageQuery QPageQuery<QMonitor> qPageQuery){
        try {
            PageResult<BrokerTopicMonitor> pageResult = brokerTopicMonitorService.queryTopicsMointor(qPageQuery);
            return new Response(pageResult.getResult(),pageResult.getPagination());
        } catch (Exception e) {
            logger.error("query broker monitor info error.", e);
            return Responses.error(ErrorCode.NoTipError.getCode(), ErrorCode.NoTipError.getStatus(), e.getMessage());
        }
    }

    /**
     * 指定topic、app、broker 生产或者消费 partitionGroup 监控
     *
     **/
    @Path("partitionGroupMonitor")
    public Response partitionGroupMonitor(@PageQuery QPageQuery<QMonitor> qPageQuery){
        try {
            PageResult<BrokerTopicMonitor> pageResult = brokerTopicMonitorService.queryTopicsPartitionMointor(qPageQuery);
            return new Response(pageResult.getResult(), pageResult.getPagination());
        } catch (Exception e) {
        logger.error("query broker monitor info error.", e);
        return Responses.error(ErrorCode.NoTipError.getCode(), ErrorCode.NoTipError.getStatus(), e.getMessage());
        }
    }

    /**
     * 指定broker 连接 监控
     *
     **/
    @Path("brokerConnectionsMonitor")
    public Response brokerConnectionsMonitor(@PageQuery QPageQuery<QMonitor> qPageQuery){
        try {
            PageResult<Client> pageResult = brokerTopicMonitorService.queryClientConnectionDetail(qPageQuery);
            return new Response(pageResult.getResult(), pageResult.getPagination());
        } catch (Exception e) {
            logger.error("query broker monitor info error.", e);
            return Responses.error(ErrorCode.NoTipError.getCode(), ErrorCode.NoTipError.getStatus(), e.getMessage());
        }
    }


    /**
     * 指定topic、app 生产或者消费 partition groups监控汇总信息
     *
     **/
    @Path("findMonitorOnPartitionGroupsForTopicApp")
    public Response findMonitorOnPartitionsGroupsForTopicApp(@Body Subscribe subscribe){
        try {
            List<BrokerMonitorRecord> record=brokerMonitorService.findMonitorOnPartitionGroupsForTopicApp(subscribe);
            return Responses.success(record);
        } catch (Exception e) {
            logger.error("query broker monitor info error.", e);
            return Responses.error(ErrorCode.NoTipError.getCode(), ErrorCode.NoTipError.getStatus(), e.getMessage());
        }
    }

    /**
     * 指定topic、app 生产或者消费 partition groups监控汇总信息
     *
     **/
    @Path("findMonitorOnPartitionGroupDetailForTopicApp")
    public Response findMonitorOnPartitionGroupDetailForTopicApp(@Body QPartitionGroupMonitor partitionGroupMonitor){
        try {
            List<BrokerMonitorRecord> record = brokerMonitorService.findMonitorOnPartitionGroupDetailForTopicApp(partitionGroupMonitor.getSubscribe(), partitionGroupMonitor.getPartitionGroup());
            return Responses.success(record);
        } catch (Exception e) {
            logger.error("query broker monitor info error.", e);
            return Responses.error(ErrorCode.NoTipError.getCode(), ErrorCode.NoTipError.getStatus(), e.getMessage());
        }
    }
    /**
     * 指定topic、app 生产或者消费Client监控汇总信息
     *
     **/
    @Path("previewMessage")
    public Response previewMessage(@Body Subscribe subscribe){
        int defaultCount=10;
        List<SimplifiedBrokeMessage> messages=brokerMessageService.previewMessage(subscribe,defaultCount);
        return Responses.success(messages);
    }

    /**
     * 指定topic、app 生产或者消费Client监控汇总信息
     *
     **/
    @Path("viewMessage")
    public Response viewMessage(@Body Subscribe subscribe,@QueryParam("partition") String partition, @QueryParam("index")String index,@QueryParam("timestamp")String timestamp){
        int defaultCount=10;
        if (StringUtils.isNotEmpty(timestamp) && StringUtils.isEmpty(index)){
            Long indexByTime = brokerMessageService.getPartitionIndexByTime(subscribe,partition,timestamp);
            index = String.valueOf(indexByTime);
        }
        List<BrokerMessageInfo> messages=brokerMessageService.viewMessage(subscribe,partition,index,defaultCount);
        return Responses.success(messages);
    }

    /**
     * 指定 broker archive汇总信息
     * @param broker  target broker
     **/
    @Path("archiveState")
    public Response archiveState(@Body Broker broker){
        try {
            return Responses.success(brokerMonitorService.findArchiveState(broker.getIp(),broker.getMonitorPort()));
        } catch (Exception e) {
            logger.error("query broker monitor info error.", e);
            return Responses.error(ErrorCode.NoTipError.getCode(), ErrorCode.NoTipError.getStatus(), e.getMessage());
        }
    }


    /**
     * 指定 app 的协调者信息
     * @param subscribe
     **/
    @Path("coordinator")
    public Response coordinator(@Body Subscribe subscribe){
        try {
            if(NullUtil.isEmpty(subscribe.getApp())){ return  Responses.error(ErrorCode.BadRequest.getCode(),"app 不能为空");}
            return Responses.success(coordinatorMonitorService.findCoordinatorInfo(subscribe));
        } catch (Exception e) {
            logger.error("query broker monitor info error.", e);
            return Responses.error(ErrorCode.NoTipError.getCode(), ErrorCode.NoTipError.getStatus(), e.getMessage());
        }
    }

    /**
     * 指定 app,topic 消费组member
     * @param subscribe
     **/
    @Path("coordinatorGroupMember")
    public Response coordinatorGroupMember(@Body Subscribe subscribe){
        try {
            if (NullUtil.isEmpty(subscribe.getApp()) || NullUtil.isEmpty(subscribe.getTopic())) {
                return Responses.error(ErrorCode.BadRequest.getCode(), "app 和 topic 不能为空");
            }
            return Responses.success(coordinatorMonitorService.findCoordinatorGroupMember(subscribe));
        } catch (Exception e) {
            logger.error("query broker monitor info error.", e);
            return Responses.error(ErrorCode.NoTipError.getCode(), ErrorCode.NoTipError.getStatus(), e.getMessage());
        }
    }

    /**
     * 指定 app 的协调者信息
     * @param subscribe
     **/
    @Path("coordinatorGroupExpiredMember")
    public Response coordinatorGroupExpiredMember(@Body Subscribe subscribe){
        try {
            if (NullUtil.isEmpty(subscribe.getApp()) || NullUtil.isEmpty(subscribe.getTopic())) {
                return Responses.error(ErrorCode.BadRequest.getCode(), "app 和 topic 不能为空");
            }
            return Responses.success(coordinatorMonitorService.findExpiredCoordinatorGroupMember(subscribe));
        } catch (Exception e) {
            logger.error("query broker monitor info error.", e);
            return Responses.error(ErrorCode.NoTipError.getCode(), ErrorCode.NoTipError.getStatus(), e.getMessage());
        }
    }

    /**
     * 获取详情
     * @param partitionGroupMonitor
     * @return
     */
    @Path("findPartitionGroupMetric")
    public Response findPartitionGroupMetric(@Body QPartitionGroupMonitor partitionGroupMonitor){
        try {
            if (NullUtil.isEmpty(partitionGroupMonitor.getPartitionGroup()) || NullUtil.isEmpty(partitionGroupMonitor.getSubscribe())) {
                return Responses.error(ErrorCode.BadRequest.getCode(), "app 和 topic 不能为空");
            }
            Subscribe subscribe = partitionGroupMonitor.getSubscribe();
            int groupNo = partitionGroupMonitor.getPartitionGroup();
            return Responses.success(brokerMonitorService.findPartitionGroupMetric(subscribe.getNamespace().getCode(),subscribe.getTopic().getCode(),groupNo));
        } catch (Exception e) {
            logger.error("query broker monitor info error.", e);
            return Responses.error(ErrorCode.NoTipError.getCode(), ErrorCode.NoTipError.getStatus(), e.getMessage());
        }
    }

    /**
     * broker监控
     * @param brokerId
     * @return
     */
    @Path("findBrokerDetail")
    public Response findBrokerDetail(@QueryParam("brokerId") Long brokerId){
        BrokerMonitorInfo brokerMonitorInfo = brokerTopicMonitorService.findBrokerMonitor(brokerId);
        return Responses.success(brokerMonitorInfo);
    }
    /**
     * broker启动信息
     * @param brokerId
     * @return
     */
    @Path("startInfo")
    public Response startInfo(@QueryParam("brokerId") Long brokerId) throws Exception {
        try {
            BrokerStartupInfo brokerStartupInfo = brokerTopicMonitorService.getStartupInfo(brokerId);
            return Responses.success(brokerStartupInfo);
        } catch (Exception e) {
            logger.error("query broker start info error.", e);
            return Responses.error(ErrorCode.NoTipError.getCode(), ErrorCode.NoTipError.getStatus(), e.getMessage());
        }
    }


    /**
     * broker启动信息
     * @param brokerId
     * @return
     */
    @Path("storeTreeView")
    public Response storeTreeView(@QueryParam("brokerId") Integer brokerId,@QueryParam("recursive") boolean recursive) throws Exception {
        try {
            Directory directory = brokerManageService.storeTreeView(brokerId,recursive);
            return Responses.success(directory);
        } catch (Exception e) {
            logger.error("query broker store tree view error.", e);
            return Responses.error(ErrorCode.NoTipError.getCode(), ErrorCode.NoTipError.getStatus(), e.getMessage());
        }
    }

    /**
     * broker启动信息
     * @param brokerId
     * @return
     */
    @Path("garbageFile")
    public Response  deleteGarbageFile(@QueryParam("brokerId") Integer brokerId,
                                       @QueryParam("fileName") String fileName,
                                       @QueryParam("retain") boolean retain) throws Exception {
        try {
            boolean result = brokerManageService.deleteGarbageFile(brokerId,fileName,retain);
            return Responses.success(result);
        } catch (Exception e) {
            logger.error("query broker store tree view error.", e);
            return Responses.error(ErrorCode.NoTipError.getCode(), ErrorCode.NoTipError.getStatus(), e.getMessage());
        }
    }

    /**
     * TODO 改成post方法,topicFullName可能存在
     * broker启动信息
     * @param brokerId
     * @return
     */
    @Path("findBrokerMetadata")
    public Response findBrokerMetadata(@QueryParam("brokerId") Long brokerId, @QueryParam("topicFullName") String topicFullName,
                                       @QueryParam("group") Integer group) throws Exception {
        io.chubao.joyqueue.model.domain.Broker broker = brokerService.findById(Integer.valueOf(String.valueOf(brokerId)));
        if (broker == null) {
            String msg = String.format("can not find broker with id %s", brokerId);
            logger.error(msg);
            return Responses.error(ErrorCode.NoTipError.getCode(), ErrorCode.NoTipError.getStatus(), msg);
        }

        try {
            BrokerMetadata brokerMetadata = brokerMonitorService.findBrokerMetadata(broker, topicFullName, group);
            return Responses.success(brokerMetadata);
        } catch (Exception e) {
            logger.error("query broker metadata error.", e);
            return Responses.error(ErrorCode.NoTipError.getCode(), ErrorCode.NoTipError.getStatus(), e.getMessage());
        }
    }



    @Override
    public void clean() {
        brokerMonitorService = null;
        brokerMessageService = null;
        coordinatorMonitorService = null;
    }
}<|MERGE_RESOLUTION|>--- conflicted
+++ resolved
@@ -60,13 +60,9 @@
     private BrokerMessageService  brokerMessageService;
 
     @Value
-<<<<<<< HEAD
+    private BrokerManageService brokerManageService;
+    @Value
     private CoordinatorMonitorService coordinatorMonitorService;
-=======
-    private BrokerManageService brokerManageService;
-    @Value
-    CoordinatorMonitorService coordinatorMonitorService;
->>>>>>> f1109a83
 
     @Value
     private BrokerTopicMonitorService brokerTopicMonitorService;
@@ -442,8 +438,6 @@
         }
     }
 
-
-
     @Override
     public void clean() {
         brokerMonitorService = null;
