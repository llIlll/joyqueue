/**
 * Copyright 2019 The JoyQueue Authors.
 *
 * Licensed under the Apache License, Version 2.0 (the "License");
 * you may not use this file except in compliance with the License.
 * You may obtain a copy of the License at
 *
 *     http://www.apache.org/licenses/LICENSE-2.0
 *
 * Unless required by applicable law or agreed to in writing, software
 * distributed under the License is distributed on an "AS IS" BASIS,
 * WITHOUT WARRANTIES OR CONDITIONS OF ANY KIND, either express or implied.
 * See the License for the specific language governing permissions and
 * limitations under the License.
 */
package org.joyqueue.service.impl;


import com.fasterxml.jackson.databind.JavaType;
import com.fasterxml.jackson.databind.ObjectMapper;
import io.openmessaging.KeyValue;
import io.openmessaging.MessagingAccessPoint;
import io.openmessaging.OMS;
import io.openmessaging.OMSBuiltinKeys;
import io.openmessaging.joyqueue.producer.ExtensionProducer;
import io.openmessaging.message.Message;
import org.apache.commons.collections.CollectionUtils;
import org.apache.commons.lang3.StringUtils;
import org.joyqueue.async.BrokerClusterQuery;
import org.joyqueue.async.BrokerMonitorClusterQuery;
import org.joyqueue.async.RetrieveProvider;
import org.joyqueue.convert.CodeConverter;
import org.joyqueue.domain.PartitionGroup;
import org.joyqueue.domain.TopicName;
import org.joyqueue.model.domain.Application;
import org.joyqueue.model.domain.ApplicationToken;
import org.joyqueue.model.domain.Broker;
import org.joyqueue.model.domain.Identity;
import org.joyqueue.model.domain.PartitionGroupReplica;
import org.joyqueue.model.domain.ProducerSendMessage;
import org.joyqueue.model.domain.SimplifiedBrokeMessage;
import org.joyqueue.model.domain.Subscribe;
import org.joyqueue.model.domain.SubscribeType;
import org.joyqueue.monitor.BrokerMessageInfo;
import org.joyqueue.monitor.RestResponse;
import org.joyqueue.monitor.RestResponseCode;
import org.joyqueue.nsr.AppTokenNameServerService;
import org.joyqueue.nsr.BrokerNameServerService;
import org.joyqueue.nsr.ReplicaServerService;
import org.joyqueue.other.HttpRestService;
import org.joyqueue.service.ApplicationService;
import org.joyqueue.service.ApplicationTokenService;
import org.joyqueue.service.BrokerMessageService;
import org.joyqueue.service.LeaderService;
import org.joyqueue.service.MessagePreviewService;
import org.joyqueue.util.NullUtil;
import org.joyqueue.util.UrlEncoderUtil;
import org.slf4j.Logger;
import org.slf4j.LoggerFactory;
import org.springframework.beans.factory.annotation.Autowired;
import org.springframework.stereotype.Service;
import javax.annotation.Resource;
import java.util.ArrayList;
<<<<<<< HEAD
import java.util.Base64;
=======
import java.util.Arrays;
>>>>>>> 832c9bb1
import java.util.List;
import java.util.Map;
import java.util.concurrent.Future;
import java.util.concurrent.TimeUnit;


@Service("brokerMessageService")
public class BrokerMessageServiceImpl implements BrokerMessageService {

    private static final Logger logger= LoggerFactory.getLogger(BrokerMessageServiceImpl.class);
    private static final long TIMEOUT=10000;
    public static final ObjectMapper mapper = new ObjectMapper();
    @Resource(type = BrokerMonitorClusterQuery.class)
    private BrokerClusterQuery<Subscribe> brokerClusterQuery;
    @Autowired
    private LeaderService leaderService;
    @Autowired(required = false)
    private HttpRestService httpRestService;
    @Autowired
<<<<<<< HEAD
    private MessagePreviewService messagePreviewService;
=======
    private ReplicaServerService replicaServerService;
    @Autowired
    private BrokerNameServerService brokerNameServerService;
    @Autowired
    private AppTokenNameServerService appTokenNameServerService;
    @Autowired
    private ApplicationTokenService applicationTokenService;
    @Autowired
    private ApplicationService applicationService;

>>>>>>> 832c9bb1
    @Override
    public List<SimplifiedBrokeMessage> previewMessage(Subscribe subscribe,String messageDecodeType ,int count) {
        List<SimplifiedBrokeMessage> simplifiedBrokeMessages=new ArrayList<>();
        List<Broker> brokers=new ArrayList<>();
        Future<Map<String,String >> resultFuture= brokerClusterQuery.asyncQueryOnBroker(subscribe, new RetrieveProvider<Subscribe>() {
            @Override
            public String getKey(Broker broker, PartitionGroup partitionGroup,short partition ,Subscribe condition) {
                brokers.add(broker);
                return broker.getIp()+":"+broker.getMonitorPort();
            }
            @Override
            public String getPath(String pathTemplate,PartitionGroup partitionGroup,short partition,Subscribe condition) {
                return  String.format(pathTemplate, UrlEncoderUtil.encodeParam(CodeConverter.convertTopic(subscribe.getNamespace(),subscribe.getTopic()).getFullName(),
                        subscribe.getType()== SubscribeType.PRODUCER?subscribe.getApp().getCode():CodeConverter.convertApp(subscribe.getApp(),
                                subscribe.getSubscribeGroup()),String.valueOf(count)));
            }
        },"previewMessage" ," preview pending or last message");
        Map<String/*request key*/, String/*response*/> resultMap= brokerClusterQuery.get(resultFuture,TIMEOUT,TimeUnit.MILLISECONDS);
        SimplifiedBrokeMessage message;
        RestResponse<List<BrokerMessageInfo>> brokerMessageResponse;
        JavaType messagesListType=mapper.getTypeFactory().constructParametricType(List.class, BrokerMessageInfo.class);
        JavaType restListBrokerMessageType=mapper.getTypeFactory().constructParametricType(RestResponse.class, messagesListType);
        try {
            for (Map.Entry<String, String> response : resultMap.entrySet()) {
                brokerMessageResponse = mapper.readValue(response.getValue(), restListBrokerMessageType);
                if (brokerMessageResponse.getCode()== RestResponseCode.SUCCESS.getCode()) {
                    if(!NullUtil.isEmpty(brokerMessageResponse.getData())){
                        for (BrokerMessageInfo m : brokerMessageResponse.getData()) {
                            message = simpleBrokerMessageConvert(m,messageDecodeType);
                            simplifiedBrokeMessages.add(message);
                        }
                    }else{
                        logger.info(String.format("%s preview message request success,but empty message",response.getKey()));
                    }
                }else{
                    logger.info(String.format("%s preview message request failed",response.getKey()));
                }
            }
        }catch (Exception e){
            logger.info("parse broker message error",e);
        }
        return simplifiedBrokeMessages;
    }

    @Override
    public List<SimplifiedBrokeMessage> previewNewestMessage(long topicId, String topic,String app, int count) {

        return null;
    }

    @Override
    public List<BrokerMessageInfo> viewMessage(Subscribe subscribe,String messageDecodeType ,String partition, String index, int count) {
        Map.Entry<PartitionGroup, Broker> brokerEntry = leaderService.findPartitionLeaderBrokerDetail(subscribe.getNamespace().getCode(),subscribe.getTopic().getCode(),Integer.valueOf(partition));
        Broker broker = brokerEntry.getValue();
        String path="getPartitionMessageByIndex";
        String[] args=new String[7];
        args[0]=broker.getIp();
        args[1]=String.valueOf(broker.getMonitorPort());
        args[2]=CodeConverter.convertTopic(subscribe.getNamespace(),subscribe.getTopic()).getFullName();
        args[3]=subscribe.getApp().getCode();
        args[4]=partition;
        args[5]=index;
        args[6]=String.valueOf(count);
        RestResponse<List<BrokerMessageInfo>> restResponse = httpRestService.get(path,BrokerMessageInfo.class,true,args);
        if (restResponse != null && restResponse.getData() != null) {
            return decodeBrokerMessage(restResponse.getData(),messageDecodeType);
        }
        return null;
    }

    /**
     * decode message by type
     * @param decodeType  decode type
     *
     **/
    public List<BrokerMessageInfo> decodeBrokerMessage(List<BrokerMessageInfo> msgs,String decodeType){
        for(BrokerMessageInfo m:msgs){
            if(m.getBody()!=null){
                m.setBody(messagePreviewService.preview(decodeType,Base64.getDecoder().decode(m.getBody())));
            }
        }
        return msgs;
    }

    @Override
    public Long getPartitionIndexByTime(Subscribe subscribe,String partition, String timestamp) {
        Map.Entry<PartitionGroup, Broker> brokerEntry = leaderService.findPartitionLeaderBrokerDetail(subscribe.getNamespace().getCode(),subscribe.getTopic().getCode(),Integer.valueOf(partition));
        Broker broker = brokerEntry.getValue();
        String path="getTopicAppPartitionIndexByTime";
        String[] args=new String[6];
        args[0]=broker.getIp();
        args[1]=String.valueOf(broker.getMonitorPort());
        args[2]=CodeConverter.convertTopic(subscribe.getNamespace(),subscribe.getTopic()).getFullName();
        args[3]=subscribe.getApp().getCode();
        args[4]=partition;
        args[5]=timestamp;
        RestResponse<Long> restResponse = httpRestService.get(path,Long.class,false,args);
        if (restResponse != null && restResponse.getData() != null) {
            return restResponse.getData();
        }
        return null;
    }


    @Override
    public SimplifiedBrokeMessage download(String ip, int port, String topic, String app, short partition, long index) {
        return null;
    }

    @Override
    public void sendMessage(ProducerSendMessage sendMessage) {
        Application application = applicationService.findByCode(sendMessage.getApp());
        if (application == null) {
            throw new RuntimeException("application not exist");
        }

        TopicName topicName = TopicName.parse(sendMessage.getTopic(), sendMessage.getNamespace());
        List<PartitionGroupReplica> partitionGroupReplicas = replicaServerService.findByTopicAndGroup(topicName.getCode(), topicName.getNamespace(), 0);

        if (CollectionUtils.isEmpty(partitionGroupReplicas)) {
            throw new RuntimeException("topic not exist");
        }

        Broker broker = null;

        try {
            broker = brokerNameServerService.findById(partitionGroupReplicas.get(0).getBrokerId());
        } catch (Exception e) {
            logger.error("find broker exception, brokerId: {}", partitionGroupReplicas.get(0).getBrokerId(), e);
            throw new RuntimeException("topic not exist");
        }

        if (broker == null) {
            throw new RuntimeException("broker not exist");
        }

        List<ApplicationToken> applicationTokens = null;
        try {
            applicationTokens = appTokenNameServerService.findByApp(sendMessage.getApp());
        } catch (Exception e) {
            logger.error("find token exception, app: {}", sendMessage.getApp(), e);
            throw new RuntimeException("topic not exist");
        }

        if (CollectionUtils.isNotEmpty(applicationTokens)) {
            ApplicationToken applicationToken = new ApplicationToken();
            applicationToken.setApplication(new Identity(application.getId(), application.getCode()));
            try {
                applicationTokenService.add(applicationToken);
                applicationTokens = Arrays.asList(applicationToken);
            } catch (Exception e) {
                logger.error("add token exception, app: {}", sendMessage.getApp(), e);
                throw new RuntimeException("token not exist");
            }
        }

        String[] messages = sendMessage.getMessage().split("\n");
        KeyValue attributes = OMS.newKeyValue();
        attributes.put(OMSBuiltinKeys.ACCOUNT_KEY, applicationTokens.get(0).getToken());
        MessagingAccessPoint messagingAccessPoint = OMS.getMessagingAccessPoint(String.format("oms:joyqueue://%s@%s:%s/console", sendMessage.getApp(), broker.getIp(), broker.getPort()), attributes);
        ExtensionProducer producer = (ExtensionProducer) messagingAccessPoint.createProducer();

        try {
            producer.start();
            for (String message : messages) {
                if (StringUtils.isBlank(message)) {
                    continue;
                }
                Message produceMessage = producer.createMessage(topicName.getFullName(), message);
                producer.send(produceMessage);
            }
        } finally {
            producer.stop();
        }
    }

    /**
     * @param messageDecodeType  message deserialize type
     **/
    private SimplifiedBrokeMessage simpleBrokerMessageConvert(BrokerMessageInfo m,String messageDecodeType) {
        SimplifiedBrokeMessage message = new SimplifiedBrokeMessage();
//        message.setQueryId(response.getKey());
        message.setId(m.getPartition() + "-" + m.getMsgIndexNo());
        message.setSendTime(m.getStartTime());
        message.setStoreTime(m.getStoreTime());
        message.setBusinessId(m.getBusinessId());
        if(m.getBody()!=null) {
            message.setBody(messagePreviewService.preview(messageDecodeType,Base64.getDecoder().decode(m.getBody())));
        }
        message.setAttributes(m.getAttributes());
        message.setFlag(m.isAck());
        return message;
    }
}<|MERGE_RESOLUTION|>--- conflicted
+++ resolved
@@ -61,11 +61,8 @@
 import org.springframework.stereotype.Service;
 import javax.annotation.Resource;
 import java.util.ArrayList;
-<<<<<<< HEAD
 import java.util.Base64;
-=======
 import java.util.Arrays;
->>>>>>> 832c9bb1
 import java.util.List;
 import java.util.Map;
 import java.util.concurrent.Future;
@@ -85,9 +82,7 @@
     @Autowired(required = false)
     private HttpRestService httpRestService;
     @Autowired
-<<<<<<< HEAD
     private MessagePreviewService messagePreviewService;
-=======
     private ReplicaServerService replicaServerService;
     @Autowired
     private BrokerNameServerService brokerNameServerService;
@@ -98,7 +93,6 @@
     @Autowired
     private ApplicationService applicationService;
 
->>>>>>> 832c9bb1
     @Override
     public List<SimplifiedBrokeMessage> previewMessage(Subscribe subscribe,String messageDecodeType ,int count) {
         List<SimplifiedBrokeMessage> simplifiedBrokeMessages=new ArrayList<>();
