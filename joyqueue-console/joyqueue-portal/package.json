{
<<<<<<< HEAD
  "name": "journalq-portal",
  "version": "1.1.0",
  "description": "JournalQ管理后台",
=======
  "name": "joyqueue-web",
  "version": "1.0.5",
  "description": "JoyQueue web administration console",
>>>>>>> 11dbedc8
  "author": "yuanchanglong <yuanchanglong@jd.com>",
  "scripts": {
    "dev": "webpack-dev-server --inline --progress --config build/webpack.dev.conf.js",
    "start": "npm run dev",
    "lint": "eslint --ext .js,.vue src",
    "build": "node build/build.js"
  },
  "files": [
    "src"
  ],
  "dependencies": {
    "async-validator": "^1.10.1",
    "axios": "^0.18.0",
    "deepmerge": "^3.2.0",
    "es6-promise": "^4.2.4",
    "js-cookie": "^2.2.0",
    "lodash": "^4.17.10",
    "node-sass": "^4.9.4",
    "numerify": "^1.2.9",
    "resize-observer-polyfill": "^1.5.1",
    "sass-loader": "^7.1.0",
    "throttle-debounce": "^1.1.0",
    "v-click-outside-x": "^3.7.1",
    "vue": "^2.5.2",
    "vue-i18n": "^8.8.1",
    "vue-router": "^3.0.1",
    "vuex": "^3.0.1"
  },
  "devDependencies": {
    "autoprefixer": "^7.1.2",
    "babel-core": "^6.22.1",
    "babel-eslint": "^8.2.1",
    "babel-helper-vue-jsx-merge-props": "^2.0.3",
    "babel-loader": "^7.1.1",
    "babel-plugin-syntax-jsx": "^6.18.0",
    "babel-plugin-transform-runtime": "^6.22.0",
    "babel-plugin-transform-vue-jsx": "^3.5.0",
    "babel-preset-env": "^1.3.2",
    "babel-preset-stage-2": "^6.22.0",
    "chalk": "^2.0.1",
    "compression-webpack-plugin": "^2.0.0",
    "copy-webpack-plugin": "^4.0.1",
    "css-loader": "^2.1.1",
    "eslint": "^4.15.0",
    "eslint-config-standard": "^10.2.1",
    "eslint-friendly-formatter": "^3.0.0",
    "eslint-loader": "^1.7.1",
    "eslint-plugin-import": "^2.7.0",
    "eslint-plugin-node": "^5.2.0",
    "eslint-plugin-promise": "^3.4.0",
    "eslint-plugin-standard": "^3.0.1",
    "eslint-plugin-vue": "^4.0.0",
    "extract-text-webpack-plugin": "^3.0.0",
    "file-loader": "^1.1.4",
    "friendly-errors-webpack-plugin": "^1.6.1",
<<<<<<< HEAD
    "gulp": "^3.9.1",
    "gulp-html-replace": "^1.6.2",
    "gulp-sequence": "^1.0.0",
=======
>>>>>>> 11dbedc8
    "html-webpack-plugin": "^2.30.1",
    "node-notifier": "^5.1.2",
    "optimize-css-assets-webpack-plugin": "^3.2.0",
    "ora": "^1.2.0",
    "portfinder": "^1.0.13",
    "postcss-import": "^11.0.0",
    "postcss-loader": "^2.0.8",
    "postcss-url": "^7.2.1",
    "rimraf": "^2.6.0",
    "semver": "^5.3.0",
    "shelljs": "^0.7.6",
    "style-loader": "^0.23.1",
    "stylus-loader": "^3.0.2",
    "uglifyjs-webpack-plugin": "^1.1.1",
    "url-loader": "^1.1.2",
    "vue-loader": "^13.3.0",
    "vue-style-loader": "^3.1.2",
    "vue-template-compiler": "^2.5.2",
    "webpack": "^3.2.0",
    "webpack-bundle-analyzer": "^3.3.2",
    "webpack-dev-server": "^2.9.1",
    "webpack-merge": "^4.1.0"
  },
  "engines": {
    "node": ">= 6.0.0",
    "npm": ">= 3.0.0"
  },
  "browserslist": [
    "> 1%",
    "last 2 versions",
    "not ie <= 8"
  ]
}<|MERGE_RESOLUTION|>--- conflicted
+++ resolved
@@ -1,13 +1,8 @@
 {
-<<<<<<< HEAD
-  "name": "journalq-portal",
-  "version": "1.1.0",
-  "description": "JournalQ管理后台",
-=======
+
   "name": "joyqueue-web",
   "version": "1.0.5",
   "description": "JoyQueue web administration console",
->>>>>>> 11dbedc8
   "author": "yuanchanglong <yuanchanglong@jd.com>",
   "scripts": {
     "dev": "webpack-dev-server --inline --progress --config build/webpack.dev.conf.js",
@@ -63,12 +58,9 @@
     "extract-text-webpack-plugin": "^3.0.0",
     "file-loader": "^1.1.4",
     "friendly-errors-webpack-plugin": "^1.6.1",
-<<<<<<< HEAD
     "gulp": "^3.9.1",
     "gulp-html-replace": "^1.6.2",
     "gulp-sequence": "^1.0.0",
-=======
->>>>>>> 11dbedc8
     "html-webpack-plugin": "^2.30.1",
     "node-notifier": "^5.1.2",
     "optimize-css-assets-webpack-plugin": "^3.2.0",
