<template>
  <div style="margin-left:-20px;">
    <d-tabs type="card" @on-change="handleTabChange" :value="subTab" size="small">
      <d-tab-pane label="分区组" name="partition" icon="pocket" :closable="false">
        <partition ref="partition" :search="search" :colData="partitionColData" :doSearch="doSearch"/>
      </d-tab-pane>
      <d-tab-pane label="客户端连接" name="clientConnection" icon="github" :closable="false">
        <client-connection :search="search" ref="clientConnection" :doSearch="doSearch"/>
      </d-tab-pane>
      <d-tab-pane label="Broker" name="broker" icon="file-text" :closable="false">
        <broker ref="broker" :search="search" :doSearch="doSearch"/>
      </d-tab-pane>
      <div slot="extra">
        <d-button type="primary" size="small" @click="getList" class="mr40">刷新</d-button>
      </div>
    </d-tabs>
  </div>
</template>

<script>
import partition from './partition.vue'
import clientConnection from './clientConnection.vue'
import broker from './broker.vue'
import partitionExpand from './partitionExpand'
import bytesToSize from '../../../utils/byteUtils'

export default {
  name: 'producer-detail',
  components: {
    broker,
    partition,
    clientConnection,
    partitionExpand
  },
  props: {
    detailType: {
      type: Number
    },
    partitionColData: { // 分片 列表表头
      type: Array,
      default: function () {
        return [
          {
            type: 'expand',
            width: 50,
            render: (h, params) => {
              return h(partitionExpand, {
                props: {
                  row: params.row,
                  colData: [
<<<<<<< HEAD
                    // {
                    //   title: 'ID',
                    //   key: 'partitionGroup'
                    // },
                    // {
                    //   title: '主分片',
                    //   key: 'ip'
                    // },
=======
>>>>>>> 5f0c3771
                    {
                      title: '分区',
                      key: 'partition'
                    },
                    {
                      title: '入队数',
                      key: 'enQuence.count'
                    },
                    {
<<<<<<< HEAD
                      'title': 'TPS',
=======
                      title: 'TPS',
>>>>>>> 5f0c3771
                      key: 'enQuence.tps'
                    },
                    {
                      title: '流量',
<<<<<<< HEAD
                      key: 'enQuence.traffic',
                      formatter (item) {
                        return bytesToSize(item.enQuence.traffic)
                      }
=======
                      key: 'enQuence.traffic'
>>>>>>> 5f0c3771
                    }
                  ],
                  subscribe: params.row.subscribe,
                  partitionGroup: params.row.groupNo
                }
              })
            }
          },
          {
            title: 'ID',
            key: 'groupNo'
          },
          {
            title: '主分片',
            key: 'ip'
          },
          {
            title: '分区',
            key: 'partitions'
          },
          {
            title: '入队数',
            key: 'enQuence.count'
          }
        ]
      }
    },
    search: {
      type: Object,
      default: function () {
        return {
          app: {
            code: ''
          },
          topic: {
            code: ''
          },
          namespace: {
            code: ''
          },
          subscribeGroup: '',
          type: this.$store.getters.producerType,
          clientType: -1
        }
      }
    }
  },
  data () {
    return {
      // type: this.$store.getters.producerType
      doSearch: true,
      // app: {
      //   code: this.$route.query.app
      // },
      // topic: {
      //   code: this.$route.query.topic
      // },
      // namespace: {
      //   code: this.$route.query.namespace
      // },
      // subscribeGroup: '',
      // topicCode: '',
      // namespaceCode: '',
      // appName: '',
      subTab: 'partition'

    }
  },
  watch: {
    '$route' (to, from) {
      if (to.query.tab === 'producerDetail') {
        this.subTab = to.query.subTab || this.subTab
      }
    }
  },
  methods: {
    handleTabChange (data) {
      // if (data.index === 0 && data.name !== 'partition') {
      //   return
      // }
      if (this.$route.query.producerDetailVisible === '1') {
        let name = data.name
        this.$refs[name].search.app.code = this.$route.query.app || ''
        this.$refs[name].search.topic.code = this.$route.query.topic || ''
        this.$refs[name].search.namespace.code = this.$route.query.namespace || ''
        this.$refs[name].search.clientType = this.$route.query.clientType

        let routeName = ''
        if (this.detailType === this.$store.getters.appDetailType) {
          routeName = `/${this.$i18n.locale}/application/detail`
        } else {
          routeName = `/${this.$i18n.locale}/topic/detail`
        }

        this.$router.push({
          name: routeName,
          query: {
            id: this.$route.query.id,
            app: this.$route.query.app || '',
            topic: this.$route.query.topic || '',
            namespace: this.$route.query.namespace || '',
            clientType: this.$route.query.clientType,
            subTab: name,
            tab: this.$route.query.tab,
            producerDetailVisible: this.$route.query.producerDetailVisible || '0',
            consumerDetailVisible: this.$route.query.consumerDetailVisible || '0'
          }
        })
        this.$refs[name].getList()
      }
    },
    getList () {
      this.$refs[this.subTab].getList()
    }
  },
  mounted () {
    // this.getList()
  }
}
</script>

<style scoped>

</style><|MERGE_RESOLUTION|>--- conflicted
+++ resolved
@@ -48,17 +48,6 @@
                 props: {
                   row: params.row,
                   colData: [
-<<<<<<< HEAD
-                    // {
-                    //   title: 'ID',
-                    //   key: 'partitionGroup'
-                    // },
-                    // {
-                    //   title: '主分片',
-                    //   key: 'ip'
-                    // },
-=======
->>>>>>> 5f0c3771
                     {
                       title: '分区',
                       key: 'partition'
@@ -68,23 +57,15 @@
                       key: 'enQuence.count'
                     },
                     {
-<<<<<<< HEAD
-                      'title': 'TPS',
-=======
                       title: 'TPS',
->>>>>>> 5f0c3771
                       key: 'enQuence.tps'
                     },
                     {
                       title: '流量',
-<<<<<<< HEAD
                       key: 'enQuence.traffic',
                       formatter (item) {
                         return bytesToSize(item.enQuence.traffic)
                       }
-=======
-                      key: 'enQuence.traffic'
->>>>>>> 5f0c3771
                     }
                   ],
                   subscribe: params.row.subscribe,
