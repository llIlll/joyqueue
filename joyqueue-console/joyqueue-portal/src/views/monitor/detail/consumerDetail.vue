<template>
  <div style="margin-left:-25px;">
    <d-tabs type="card" @on-change="handleTabChange" :value="subTab" size="small">
      <d-tab-pane label="分区组" name="partition" icon="pocket" :closable="false">
        <partition ref="partition" :colData="partitionColData" :doSearch="doSearch" :search="search"/>
      </d-tab-pane>
      <d-tab-pane label="客户端连接" name="clientConnection" icon="github" :closable="false">
        <client-connection ref="clientConnection" :search="search" :doSearch="doSearch"/>
      </d-tab-pane>
      <d-tab-pane label="Broker" name="broker" icon="file-text" :closable="false">
        <broker ref="broker" :search="search" :doSearch="doSearch"/>
      </d-tab-pane>
      <d-tab-pane label="消费位置" name="offsetInfo" icon="file-text" :closable="false">
        <offset ref="offsetInfo" :search="search" :doSearch="doSearch"/>
      </d-tab-pane>
      <d-tab-pane v-if="$store.getters.isAdmin" label="协调者信息" name="coordinatorInfo" icon="file-text"
                  :closable="false">
        <detail-table ref="coordinatorInfo" :doSearch="doSearch" :colData="coordinatorInfo.colData"
                      :urls="coordinatorInfo.urls" :search="search"/>
      </d-tab-pane>
      <d-tab-pane label="消费组成员" name="coordinatorGroupMember" icon="file-text"
                  :closable="false">
        <coordinator-group-member ref="coordinatorGroupMember" :doSearch="doSearch" :search="search"
                               :colData="coordinatorGroupMember.colData" :urls="coordinatorGroupMember.urls"/>
      </d-tab-pane>
      <d-tab-pane  label="消费组过期成员" name="coordinatorGroupExpiredMember"
                  icon="file-text" :closable="false">
        <detail-table ref="coordinatorGroupExpiredMember" :doSearch="doSearch" :search="search"
                   :col-data="coordinatorGroupExpiredMember.colData" :urls="coordinatorGroupExpiredMember.urls"/>
      </d-tab-pane>
      <d-tab-pane v-if="search.clientType==2" label="mqtt客户端" name="mqttClient" icon="file-text" :closable="false">
        <mqtt-base-monitor ref="mqttClient" :client-id="subscribeGroup"  :inputable=false :btns="mqttClient.btns"
                           :col-data="mqttClient.colData" :urls="mqttClient.urls"/>
      </d-tab-pane>
      <div slot="extra">
        <d-button type="primary" size="small" @click="getList" class="mr40">刷新</d-button>
      </div>
    </d-tabs>
  </div>
</template>

<script>
import {timeStampToString} from '../../../utils/dateTimeUtils'
import partition from './partition.vue'
import partitionExpand from './partitionExpand'
import clientConnection from './clientConnection.vue'
import mqttBaseMonitor from '../../setting/mqttBaseMonitor'
import offset from './offset'
import broker from './broker.vue'
import detailTable from './detailTable'
import coordinatorGroupMember from './coordinatorGroupMember.vue'
import bytesToSize from '../../../utils/byteUtils'

export default {
  name: 'consumerDetail',
  components: {
    partition,
    partitionExpand,
    clientConnection,
    mqttBaseMonitor,
    offset,
    broker,
    detailTable,
    coordinatorGroupMember
  },
  props: {
    detailType: {
      type: Number
    },
    partitionColData: {
      type: Array,
      default: function () {
        return [
          {
            type: 'expand',
            width: 50,
            render: (h, params) => {
              // console.log(h);
              return h(partitionExpand, {
                props: {
                  row: params.row,
                  colData: [
<<<<<<< HEAD
                    // {
                    //   title: 'ID',
                    //   key: 'partitionGroup'
                    // },
=======
>>>>>>> 5f0c3771
                    {
                      title: '分区',
                      key: 'partition'
                    },
                    {
                      title: '积压数',
                      key: 'pending.count'
                    },
                    {
                      title: '出队数',
                      key: 'deQuence.count'
                    },
                    {
                      title: 'TPS',
                      key: 'deQuence.tps'
                    },
                    {
                      title: '流量',
<<<<<<< HEAD
                      key: 'deQuence.traffic',
                      formatter (item) {
                        return bytesToSize(item.deQuence.traffic)
                      }
=======
                      key: 'deQuence.traffic'
>>>>>>> 5f0c3771
                    }
                  ],
                  subscribe: params.row.subscribe,
                  partitionGroup: params.row.groupNo
                }
              })
            }
          },
          {
            title: 'ID',
            key: 'groupNo'
          },
          {
            title: '主分片',
            key: 'ip'
          },
          {
            title: '分区',
            key: 'partitions'
          },
          {
            title: '积压数',
            key: 'pending.count'
          },
          {
            title: '出队数',
            key: 'deQuence.count'
          }
        ]
      }
    },
    coordinatorInfo: {
      type: Object,
      default: function () {
        return {
          colData: [
            {
              title: 'broker',
              key: 'broker',
              formatter (row) {
                return row.broker.ip + ':' + row.broker.port
              }
            },
            {
              title: '协调者',
              key: 'coordinator'
            }
          ],
          urls: {
            search: '/monitor/coordinator'
          }
        }
      }
    },
    coordinatorGroupMember: {
      type: Object,
      default: function () {
        return {
          colData: [
            {
              title: 'id',
              key: 'connectionHost'
            },
            {
              title: '最新心跳时间',
              key: 'latestHeartbeat',
              formatter (item) {
                return timeStampToString(item.latestHeartbeat)
              }
            },
            {
              title: '会话超时',
              key: 'sessionTimeout'
            },
            {
              title: '分区分配',
              key: 'assignmentList'
            }
          ],
          urls: {
            search: '/monitor/coordinator/group/member'
          }
        }
      }
    },
    coordinatorGroupExpiredMember: {
      type: Object,
      default: function () {
        return {
          colData: [
            {
              title: 'id',
              key: 'host'
            },
            {
              title: '最新心跳时间',
              key: 'latestHeartbeat',
              formatter (item) {
                return timeStampToString(item.latestHeartbeat)
              }
            },
            {
              title: '过期时间',
              key: 'expireTime',
              formatter (item) {
                return timeStampToString(item.expireTime)
              }
            },
            {
              title: '过期次数',
              key: 'expireTimes'
            }
          ],
          urls: {
            search: '/monitor/coordinator/group/expired/member'
          }
        }
      }
    },
    mqttClient: {
      type: Object,
      default: function () {
        return {
          colData: [
            {
              title: '客户端ID',
              key: 'clientId',
              width: 800
            },
            {
              title: '应用',
              key: 'application',
              width: 300
            },
            {
              title: 'IP',
              key: 'ipAddress',
              width: 1200
            },
            {
              title: '非持久化会话',
              key: 'cleanSession'
              // },{
              //   title:'保留消息',
              //   key:'isWillRetain'
            },
            {
              type: 'expand',
              title: '分组名称',
              // key:'clientGroupName',
              render: (h, params) => {
                return h('span', params.row.clientGroupName)
              }
            },
            {
              //   title:'服务等级',
              //   key:'willQos'
              // },{
              title: '版本',
              key: 'mqttVersion'
            },
            {
              title: '遗嘱标识',
              key: 'willFlag'
            },
            {
              title: '存活时间(s)',
              key: 'keepAliveTimeSeconds'
            },
            {
              title: '创建时间',
              key: 'createdTime',
              width: 400,
              formatter (item) {
                return timeStampToString(item.createdTime)
              }
            },
            {
              title: '操作时间',
              key: 'lastOperateTime',
              width: 400,
              formatter (item) {
                return timeStampToString(item.lastOperateTime)
              }
            }
          ],
          btns: [
            {
              txt: '断开',
              method: 'on-close-connection'
            }
          ],
          urls: {
            search: '/monitor/mqtt/proxy/connection/client',
            close: '/monitor/mqtt/proxy/closeConnection'
          },
          executorId: -1,
          inputable: false
        }
      }
    },
    search: {
      type: Object,
      default: function () {
        return {
          app: {
            code: ''
          },
          topic: {
            code: ''
          },
          namespace: {
            code: ''
          },
          subscribeGroup: '',
          type: this.$store.getters.consumerType,
          clientType: this.$store.getters.clientType
        }
      }
    }
  },
  data () {
    return {
      doSearch: true,
      subTab: 'partition'
      // type: this.$store.getters.consumerType,
      // app: {
      //   id: 0,
      //   code: ''
      // },
      // subscribeGroup: '',
      // topic: {
      //   id: '',
      //   code: ''
      // },
      // namespace: {
      //   id: '',
      //   code: ''
      // },
      // clientType: -1
    }
  },
  methods: {
    handleTabChange (data) {
      if (this.$route.query.consumerDetailVisible === '1') {
        console.log('cd')
        let name = data.name
        this.$refs[name].search.app.code = this.$route.query.app || ''
        this.$refs[name].search.topic.code = this.$route.query.topic || ''
        this.$refs[name].search.namespace.code = this.$route.query.namespace || ''
        this.$refs[name].search.subscribeGroup = this.$route.query.subscribeGroup || ''
        this.$refs[name].search.clientType = this.$route.query.clientType != -1 ? this.$route.query.clientType : -1

        let routeName = ''
        if (this.detailType === this.$store.getters.appDetailType) {
          routeName = `/${this.$i18n.locale}/application/detail`
        } else {
          routeName = `/${this.$i18n.locale}/topic/detail`
        }

        this.$router.push({
          name: routeName,
          query: {
            id: this.$route.query.id,
            app: this.$route.query.app || '',
            topic: this.$route.query.topic || '',
            namespace: this.$route.query.namespace || '',
            clientType: this.$route.query.clientType != -1 ? this.$route.query.clientType : -1,
            subscribeGroup: this.$route.query.subscribeGroup || '',
            subTab: name,
            tab: this.$route.query.tab,
            producerDetailVisible: this.$route.query.producerDetailVisible || '0',
            consumerDetailVisible: this.$route.query.consumerDetailVisible || '0'
          }
        })
        this.$refs[name].getList()
      }
    },
    getList () {
      this.$refs[this.subTab].getList()
    }
  },
  watch: {
    '$route' (to, from) {
      if (to.query.tab === 'consumerDetail') {
        console.log('cd')
        this.subTab = to.query.subTab || this.subTab
      }
    }
  }
}
</script>

<style scoped>

</style><|MERGE_RESOLUTION|>--- conflicted
+++ resolved
@@ -80,13 +80,6 @@
                 props: {
                   row: params.row,
                   colData: [
-<<<<<<< HEAD
-                    // {
-                    //   title: 'ID',
-                    //   key: 'partitionGroup'
-                    // },
-=======
->>>>>>> 5f0c3771
                     {
                       title: '分区',
                       key: 'partition'
@@ -105,14 +98,10 @@
                     },
                     {
                       title: '流量',
-<<<<<<< HEAD
                       key: 'deQuence.traffic',
                       formatter (item) {
                         return bytesToSize(item.deQuence.traffic)
                       }
-=======
-                      key: 'deQuence.traffic'
->>>>>>> 5f0c3771
                     }
                   ],
                   subscribe: params.row.subscribe,
