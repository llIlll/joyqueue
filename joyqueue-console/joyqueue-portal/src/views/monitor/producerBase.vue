<template>
  <div>
    <div class="headLine">
      <d-input v-model="keyword" :placeholder="keywordTip" class="input" @on-enter="getList">
        <span slot="prepend">{{keywordName}}</span>
        <icon name="search" size="14" color="#CACACA" slot="suffix" @click="getList"></icon>
      </d-input>
      <d-button-group>
        <d-button v-if="$store.getters.isAdmin" @click="openAndQueryDialog('subscribeDialog', 'subscribe')" class="button">
          订阅<icon name="plus-circle" style="margin-left: 3px;"/>
        </d-button>
        <d-button type="primary" @click="getList" class="button">刷新
          <icon name="refresh-cw" style="margin-left: 3px;"></icon>
        </d-button>
      </d-button-group>
    </div>
    <my-table :data="tableData" style="z-index: 1" :showPin="showTablePin" :showPagination="this.showPagination" :page="page" @on-size-change="handleSizeChange"
              @on-detail-chart="goDetailChart" @on-current-change="handleCurrentChange" @on-detail="openDetailTab"
              @on-config="openConfigDialog" @on-weight="openWeightDialog" @on-send-message="openSendMessageDialog"
              @on-cancel-subscribe="cancelSubscribe" @on-rateLimit="openRateLimitDialog" @on-compare-chart="goCompareChart"
<<<<<<< HEAD
              @on-summary-chart="goSummaryChart" @on-performance-chart="goPerformanceChart"/>
    <d-button class="right" v-if="this.curIndex < this.cacheList.length-1 && this.cacheList.length!==0" type="primary" @click="getRestList">加载更多
=======
              @on-summary-chart="goSummaryChart" @on-performance-chart="goPerformanceChart" />
    <d-button class="right load-btn" style="z-index: 2" v-if="this.curIndex < this.cacheList.length-1 && this.cacheList.length!==0" type="primary" @click="getRestList">加载更多
>>>>>>> 338beb86
      <icon name="refresh-cw" style="margin-left: 3px;"></icon>
    </d-button>
4
    <!--生产订阅弹出框-->
    <my-dialog :dialog="subscribeDialog" @on-dialog-cancel="dialogCancel('subscribeDialog')">
      <subscribe ref="subscribe" :search="search" :type="type" :colData="subscribeDialog.colData"
                 :keywordName="keywordName" :searchUrl="subscribeDialog.urls.search" :addUrl="subscribeDialog.urls.add"
                 @on-refresh="getList"/>
    </my-dialog>

    <!--Config dialog-->
    <my-dialog :dialog="configDialog" @on-dialog-confirm="configConfirm" @on-dialog-cancel="dialogCancel('configDialog')">
      <grid-row :v-if="configDialogTip">{{configDialogTip}}</grid-row>
      <producer-config-form ref="configForm" :data="configData"
                            :archive-config-enabled="configData.archive || !forbidEnableArchive"
                            :nearby-config-enabled="configData.nearBy || !forbidEnableNearby"/>
    </my-dialog>
    <my-dialog :dialog="weightDialog" @on-dialog-confirm="weightConfigConfirm" @on-dialog-cancel="dialogCancel('weightDialog')">
      <producer-weight-form ref="weightForm" :producerId="producerId"/>
    </my-dialog>

    <my-dialog :dialog="sendMessageDialog" @on-dialog-confirm="sendMessageConfirm" @on-dialog-cancel="dialogCancel('sendMessageDialog')">
      <producer-sendMessage-form ref="sendMessageForm" :data="sendMessageDialog.data" />
    </my-dialog>
    <my-dialog :dialog="rateLimitDialog" @on-dialog-confirm="rateLimitConfirm" @on-dialog-cancel="dialogCancel('rateLimitDialog')">
      <rate-limit ref="rateLimit" :limitTraffic="rateLimitDialog.limitTraffic" :limitTps="rateLimitDialog.limitTps"/>
    </my-dialog>

  </div>
</template>

<script>
import apiRequest from '../../utils/apiRequest.js'
import myTable from '../../components/common/myTable.vue'
import myDialog from '../../components/common/myDialog.vue'
import subscribe from './subscribe.vue'
import ProducerConfigForm from './producerConfigForm.vue'
import ProducerWeightForm from './producerWeightForm.vue'
import {getTopicCode, replaceChartUrl} from '../../utils/common.js'
import RateLimit from './rateLimit'
import ProducerSendMessageForm from './producerSendMessageForm'
import ButtonGroup from '../../components/button/button-group'
import apiUrl from '../../utils/apiUrl.js'

export default {
  name: 'producer-base',
  components: {
    ButtonGroup,
    RateLimit,
    myTable,
    myDialog,
    subscribe,
    ProducerConfigForm,
    ProducerWeightForm,
    ProducerSendMessageForm
  },
  props: {
    keywordTip: {
      type: String
    },
    keywordName: {
      type: String
    },
    btns: {
      type: Array,
      default: function () {
        return [
          {
            txt: '生产详情',
            method: 'on-detail'
          },
          {
            txt: '配置',
            method: 'on-config'
          },
          {
            txt: '取消订阅',
            method: 'on-cancel-subscribe'
          }
        ]
      }
    },
    operates: {
      type: Array,
      default: function () {
        return [
          {
            txt: '设置生产权重',
            method: 'on-weight',
            isAdmin: true
          },
          {
            txt: '发送消息',
            method: 'on-send-message'
          },
          {
            txt: '限流',
            method: 'on-rateLimit',
            isAdmin: true
          }
        ]
      }
    },
    btnGroups: {
      type: Object
    },
    colData: { // 生产者 列表表头
      type: Array
    },
    showPagination: {
      type: Boolean
    },
    search: {// 查询条件，我的应用：app:{id:0,code:'',namespace:{id:0,code:''}}  ， 主题中心：topic:{id:0,code:'',namespace:{id:0,code:''}}
      type: Object
    },
    subscribeDialogColData: { // 订阅 列表表头
      type: Array
    },
    subscribeUrls: {
      type: Object
    },
    monitorUrls: {// url variable format: [app], [topic], [namespace]
      type: Object
    },
    configDialogTip: {
      type: String,
      default: undefined
    },
    forbidEnableArchive: { // 禁止开启归档
      type: Boolean,
      default: false
    },
    forbidEnableNearby: { // 禁止开启归档
      type: Boolean,
      default: false
    }
  },
  data () {
    return {
      curIndex: 0,
      cacheList: [],
      urls: {
        search: `/producer/search`,
        getMonitor: `/monitor/find`,
        del: `/producer/delete`,
        sendMessage: '/monitor/producer/sendMessage'
      },
      showTablePin: false,
      tableData: {
        rowData: [],
        colData: this.colData,
        btns: this.btns,
        operates: this.operates,
        btnGroups: this.btnGroups
      },
      keyword: '',
      page: {
        page: 1,
        size: 10,
        total: 100
      },
      sendMessageDialog: {
        visible: false,
        title: '发送消息',
        width: '850'
      },
      rateLimitDialog: {
        visible: false,
        title: '限流',
        width: '500',
        showFooter: true,
        limitTps: 0,
        limitTraffic: 0
      },
      type: this.$store.getters.producerType, // 1:生产， 2：消费
      subscribeDialog: {
        visible: false,
        title: '添加生产者',
        width: '850',
        showFooter: false,
        colData: this.subscribeDialogColData.map((element) => Object.assign({}, element)), // 订阅框 列表表头,
        urls: {
          add: this.subscribeUrls.add,
          search: this.subscribeUrls.search
        }
      },
      weightDialog: {
        visible: false,
        title: '设置生产权重',
        width: '700',
        showFooter: true
      },
      producerId: '',
      configDialog: {
        visible: false,
        title: '生产者配置详情',
        width: '600',
        showFooter: true,
        urls: {
          addOrUpdae: `/producer/config/addOrUpdate`
        }
      },
      configData: {},
      monitorUIds: {
        detail: this.$store.getters.uIds.producer.detail,
        summary: this.$store.getters.uIds.producer.summary,
        performance: this.$store.getters.uIds.producer.performance,
        compare: this.$store.getters.uIds.producer.compare
      }
    }
  },
  methods: {
    openDialog (dialog) {
      this[dialog].visible = true
    },
    openAndQueryDialog (dialog, ref) {
      this[dialog].visible = true
      this.$nextTick(() => {
        this.$refs[ref].getList()
      })
    },
    openDetailTab (item) {
      this.$emit('on-detail', item)
    },
    openConfigDialog (item) {
      this.configData = item.config || {}
      this.configData['producerId'] = item.id
      this.configDialog.visible = true
    },
    openWeightDialog (item) {
      // this.$refs['weightForm'].getListById(item.id)
      this.producerId = item.id
      this.openDialog('weightDialog')
    },
    openRateLimitDialog (item) {
      this.configData = item.config || {}
      this.rateLimitDialog.limitTps = item.config.limitTps
      this.configData['producerId'] = item.id
      this.rateLimitDialog.limitTraffic = item.config.limitTraffic
      this.rateLimitDialog.visible = true
    },
    openSendMessageDialog (item) {
      this.configData = item.config || {}
      this.configData['producerId'] = item.id
      this.sendMessageDialog.data = {
        topic: item.topic.code,
        namespace: item.namespace.code,
        app: item.app.code,
        message: ''
      }
      this.sendMessageDialog.visible = true
    },
    cancelSubscribe (item) {
      let _this = this
      this.$Dialog.confirm({
        title: '提示',
        content: '确定要取消订阅吗？'
      }).then(() => {
        apiRequest.delete(_this.urls.del + '/' + item.id).then((data) => {
          if (data.code !== this.$store.getters.successCode) {
            this.$Dialog.error({
              content: '取消订阅失败'
            })
          } else {
            this.$Message.success('取消订阅成功')
            _this.getList()
          }
        })
      })
    },
    handleSizeChange (val) {
      this.page.size = val
      this.getList()
    },
    handleCurrentChange (val) {
      this.page.page = val
      this.getList()
    },
    dialogConfirm (dialog) {
      this[dialog].visible = false
      this.getList()
    },
    dialogCancel (dialog) {
      this[dialog].visible = false
      this.getList()
    },
    configConfirm () {
      this.$refs.configForm.$refs.form.validate((valid) => {
        if (valid) {
          this.configData = this.$refs.configForm.getFormData()
          this.config(this.configData, 'configDialog')
        }
      })
    },
    weightConfigConfirm () {
      let configData = {
        producerId: this.producerId,
        weight: this.$refs.weightForm.getWeights()
      }
      this.config(configData, 'weightDialog')
    },
    rateLimitConfirm () {
      let configData = this.configData
      configData.limitTps = this.$refs.rateLimit.tps
      configData.limitTraffic = this.$refs.rateLimit.traffic
      this.config(configData, 'rateLimitDialog')
    },
    sendMessageConfirm () {
      let formData = this.$refs.sendMessageForm.formData
      if (!formData.message) {
        this.$Message.error('消息体不能为空')
        return
      }
      let data = {
        topic: formData.topic,
        namespace: formData.namespace,
        app: formData.app,
        message: formData.message
      }
      apiRequest.post(this.urls.sendMessage, null, data, true).then((data) => {
        data.data = data.data || []
        if (data.code !== this.$store.getters.successCode) {
          this.$Dialog.error({
            content: '发送失败'
          })
        } else {
          this.$Message.success('发送成功')
          this.sendMessageDialog.visible = false
        }
      })
    },
    goSummaryChart (item) {
      if (this.monitorUrls && this.monitorUrls.summary) {
        window.open(replaceChartUrl(this.monitorUrls.summary, item.topic.namespace.code,
          item.topic.code, item.app.code))
      } else {
        apiRequest.get(apiUrl['monitor']['redirectUrl'] + '/' + this.monitorUIds.summary, {}, {}).then((data) => {
          let url = data.data || ''
          if (url.indexOf('?') < 0) {
            url += '?'
          } else if (!url.endsWith('?')) {
            url += '&'
          }
          url = url + 'var-topic=' + getTopicCode(item.topic, item.topic.namespace) + '&var-app=' + item.app.code
          window.open(url)
        })
      }
    },
    goDetailChart (item) {
      if (this.monitorUrls && this.monitorUrls.detail) {
        window.open(replaceChartUrl(this.monitorUrls.detail, item.topic.namespace.code,
          item.topic.code, item.app.code))
      } else {
        apiRequest.get(apiUrl['monitor']['redirectUrl'] + '/' + this.monitorUIds.detail, {}, {}).then((data) => {
          let url = data.data || ''
          if (url.indexOf('?') < 0) {
            url += '?'
          } else if (!url.endsWith('?')) {
            url += '&'
          }
          url = url + 'var-topic=' + getTopicCode(item.topic, item.topic.namespace) + '&var-app=' + item.app.code
          window.open(url)
        })
      }
    },
    goPerformanceChart (item) {
      if (this.monitorUrls && this.monitorUrls.performance) {
        window.open(replaceChartUrl(this.monitorUrls.performance, item.topic.namespace.code,
          item.topic.code, item.app.code))
      } else {
        apiRequest.get(apiUrl['monitor']['redirectUrl'] + this.monitorUIds.performance, {}, {}).then((data) => {
          if (data.data) {
            let url = data.data
            if (url.indexOf('?') < 0) {
              url += '?'
            } else if (!url.endsWith('?')) {
              url += '&'
            }
            url = url + 'var-topic=' + getTopicCode(item.topic, item.topic.namespace) + '&var-app=' + item.app.code
            window.open(url)
          }
        })
      }
    },
    goCompareChart (item) {
      if (this.monitorUrls && this.monitorUrls.compare) {
        window.open(replaceChartUrl(this.monitorUrls.compare, item.topic.namespace.code,
          item.topic.code, item.app.code))
      } else {
        apiRequest.get(apiUrl['monitor']['redirectUrl'] + '/' + this.monitorUIds.compare, {}, {}).then((data) => {
          let url = data.data || ''
          if (url.indexOf('?') < 0) {
            url += '?'
          } else if (!url.endsWith('?')) {
            url += '&'
          }
          url = url + 'var-topic=' + getTopicCode(item.topic, item.topic.namespace) + '&var-app=' + item.app.code
          window.open(url)
        })
      }
    },
    isAdmin (item) {
      return this.$store.getters.isAdmin
    },
    getMonitor (row, index) {
      let data = {
        topic: {
          id: row.topic.id,
          code: row.topic.code
        },
        namespace: {
          id: row.namespace.id,
          code: row.namespace.code
        },
        app: {
          id: row.app.id,
          code: row.app.code
        },
        type: this.type
      }
      apiRequest.postBase(this.urls.getMonitor, {}, data, false).then((data) => {
        this.tableData.rowData[index] = Object.assign(row, data.data || [])
        this.$set(this.tableData.rowData, index, this.tableData.rowData[index])
      })
    },
    // 查询
    // 原來的getList方法
    getList2 () {
      // 查询数据库里的数据
      this.showTablePin = true
      let query = {}
      if (this.keyword == null || this.keyword === '' || this.keyword === undefined) {
        query = {
          keyword: this.keyword
        }
      } else {
        query = {
          app: this.keyword
        }
      }
      let data = {
        pagination: {
          page: this.page.page,
          size: this.page.size
        },
        query: query
      }
      for (let i in this.search) {
        if (this.search.hasOwnProperty(i)) {
          data.query[i] = this.search[i]
        }
      }
      // this.tableData.rowData = [] // 先清空数据
      apiRequest.post(this.urls.search, {}, data).then((data) => {
        data.data = data.data || []
        data.pagination = data.pagination || {
          totalRecord: data.data.length
        }
        this.page.total = data.pagination.totalRecord
        this.page.page = data.pagination.page
        this.page.size = data.pagination.size
        this.tableData.rowData = data.data
        this.showTablePin = false
        for (let i = 0; i < this.tableData.rowData.length; i++) {
          this.getMonitor(this.tableData.rowData[i], i)
        }
      })
    },
    // 实现懒加载的getList方法
    getList () {
      this.tableData.rowData = []
      // 查询数据库里的数据
      this.showTablePin = true
      let query = {}
      query.keyword = this.keyword
      let data = {
        pagination: {
          page: this.page.page,
          size: this.page.size
        },
        query: query
      }
      for (let i in this.search) {
        if (this.search.hasOwnProperty(i)) {
          data.query[i] = this.search[i]
        }
      }
      apiRequest.post(this.urls.search, {}, data).then((data) => {
        data.data = data.data || []
        data.pagination = data.pagination || {
          totalRecord: data.data.length
        }
        this.page.total = data.pagination.totalRecord
        this.page.page = data.pagination.page
        this.page.size = data.pagination.size
        if (data.data.length > this.page.size) {
          this.tableData.rowData = data.data.slice(0, this.page.size)
          this.curIndex = this.page.size - 1
        } else {
          this.tableData.rowData = data.data
          this.curIndex = data.data.length - 1
        }
        this.cacheList = data.data
        this.showTablePin = false
        for (let i = 0; i < this.tableData.rowData.length; i++) {
          this.getMonitor(this.tableData.rowData[i], i)
        }
      })
    },
    config (configData, dialog) {
      apiRequest.post(this.configDialog.urls.addOrUpdae, {}, configData).then((data) => {
        if (data.code !== 200) {
          this.$Dialog.error({
            content: '配置失败'
          })
        } else {
          this[dialog].visible = false
          this.getList()
        }
      }).catch(() => {
      })
    },
    // 滚动事件触发下拉加载
    getRestList () {
      if (this.curIndex < this.cacheList.length - 1) {
        for (let i = 0; i < this.page.size; i++) {
          if (this.curIndex < this.cacheList.length - 1) {
            this.curIndex += 1
            if (!this.tableData.rowData.includes(this.cacheList[this.curIndex])) {
              this.tableData.rowData.push(this.cacheList[this.curIndex])
              this.getMonitor(this.tableData.rowData[this.curIndex], this.curIndex)
            }
          } else {
            break
          }
        }
      }
    }
  },
  mounted () {
    // this.getList();
  }
}
</script>

<!-- Add "scoped" attribute to limit CSS to this component only -->
<style scoped>
  .label{text-align: right; line-height: 32px;}
  .val{}
  .load-btn { margin-right: 50px;margin-top: -100px;position: relative}
</style><|MERGE_RESOLUTION|>--- conflicted
+++ resolved
@@ -18,16 +18,11 @@
               @on-detail-chart="goDetailChart" @on-current-change="handleCurrentChange" @on-detail="openDetailTab"
               @on-config="openConfigDialog" @on-weight="openWeightDialog" @on-send-message="openSendMessageDialog"
               @on-cancel-subscribe="cancelSubscribe" @on-rateLimit="openRateLimitDialog" @on-compare-chart="goCompareChart"
-<<<<<<< HEAD
-              @on-summary-chart="goSummaryChart" @on-performance-chart="goPerformanceChart"/>
-    <d-button class="right" v-if="this.curIndex < this.cacheList.length-1 && this.cacheList.length!==0" type="primary" @click="getRestList">加载更多
-=======
               @on-summary-chart="goSummaryChart" @on-performance-chart="goPerformanceChart" />
     <d-button class="right load-btn" style="z-index: 2" v-if="this.curIndex < this.cacheList.length-1 && this.cacheList.length!==0" type="primary" @click="getRestList">加载更多
->>>>>>> 338beb86
       <icon name="refresh-cw" style="margin-left: 3px;"></icon>
     </d-button>
-4
+
     <!--生产订阅弹出框-->
     <my-dialog :dialog="subscribeDialog" @on-dialog-cancel="dialogCancel('subscribeDialog')">
       <subscribe ref="subscribe" :search="search" :type="type" :colData="subscribeDialog.colData"
