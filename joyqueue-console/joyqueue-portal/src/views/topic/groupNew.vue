<template>
  <div>
    <div style="margin-left: 20px;">
      <d-form :model="addData" inline label-width="850">
        <d-form-item label="分区数量：" required style="margin-right: 20px;">
          <d-input v-model="addData.partitions" placeholder="请输入数字"  style="width: 150px"></d-input>
        </d-form-item>
        <d-form-item label="选举类型：" required style="margin-right: 20px;">
          <d-select v-model="addData.electType" value="0" placeholder="请选择" style="width: 100px">
            <d-option :value="0">raft</d-option>
            <d-option :value="1">fix</d-option>
          </d-select>
        </d-form-item>
        <d-form-item label="推荐leader：" required style="margin-right: 20px;">
          <d-select v-model="addData.recLeader" placeholder="请先勾选表格中broker" style="width: 170px">
            <d-option v-for="item in addData.replicaGroups" :value="item.brokerId" :key="item.id">{{item.brokerId}}</d-option>
          </d-select>
        </d-form-item>
        <d-form-item label="Broker分组：" required style="margin-right: 20px;">
          <d-input v-model="searchData.group" @on-enter="getList" placeholder="请输入Broker分组"  style="width: 150px"></d-input>
        </d-form-item>
        <d-form-item>
          <d-button type="primary" :disabled="btnDisabled" @click="addNewPartitionGroup">
            添加
            <icon name="plus-circle" style="margin-left: 5px;"></icon>
          </d-button>
        </d-form-item>
      </d-form>
    </div>
    <my-table :optional="true" :data="tableData" :showPin="showTablePin" :page="page"
              @on-size-change="handleSizeChange" style="height: 400px;overflow-y:auto"
              @on-current-change="handleCurrentChange" @on-selection-change="handleSelectionChange"/>
  </div>
</template>

<script>
import apiRequest from '../../utils/apiRequest.js'
import myTable from '../../components/common/myTable.vue'
import crud from '../../mixins/crud.js'
export default {
  name: 'group-new',
  components: {
    myTable
  },
  props: {
    data: {
      type: Object,
      default () {
        return {}
      }
    }
  },
  mixins: [ crud ],
  data () {
    return {
      btnDisabled: false,
      firstOpen: true,
      topic: {},
      namespace: {},
      addData: {
        topic: {},
        namespace: {},
        replicaGroups: [],
        partitions: 1,
        electType: 0,
        recLeader:'',
      },
      page: {
        page: 1,
        size: 10,
        total: 100
      },
      urls: {
        search: '/partitionGroupReplica/searchBrokerToAddNew',
        add: `/partitionGroup/add`
      },
      searchData: {
        keyword: '',
        group: ''
      },
      tableData: {
        rowData: [{}],
        colData: [
          {
            title: 'brokerId',
            key: 'id',
            width: '25%'
          },
          {
            title: 'Broker分组',
            key: 'group.code',
            width: '25%'
          },
          {
            title: 'IP',
            key: 'ip',
            width: '25%'
          },
          {
            title: '端口',
            key: 'port',
            width: '20%'
          }
        ]
      },
      multipleSelection: []
    }
  },
  methods: {
    handleSelectionChange (val) {
      let brokerIds = []
      for (let i = 0; i < val.length; i++) {
        brokerIds.push({brokerId: val[i].id})
      }
      this.multipleSelection = val
      this.addData.replicaGroups = brokerIds
      if (this.addData.replicaGroups.length == 0) {
        this.addData.recLeader = '';
      } else {
        this.addData.recLeader=this.addData.replicaGroups[0].brokerId;
      }
    },
    // 查询
    getList () {
      // 1. 查询数据库里的数据
      this.showTablePin = true
      let data = {
        pagination: {
          page: this.page.page,
          size: this.page.size
        },
        query: {
          topic: this.topic,
          namespace: this.namespace,
          keyword: this.searchData.keyword
        }
      }
      if (this.data.ip) {
        data.query.keyword = this.data.ip
        delete this.data.ip
        this.urlOrigin.search = '/partitionGroupReplica/searchBrokerToAddNewDefault'
      } else {
        data.query.keyword = this.searchData.keyword
        this.urlOrigin.search = '/partitionGroupReplica/searchBrokerToAddNew'
      }
      if (this.searchData.group) {
        data.query.topic.brokerGroup = this.searchData.group
      } else {
        delete data.query.topic.brokerGroup
      }
      apiRequest.post(this.urlOrigin.search, {}, data).then((data) => {
        data.data = data.data || []
        data.pagination = data.pagination || {
          totalRecord: data.data.length
        }
        this.page.total = data.pagination.totalRecord
        this.page.page = data.pagination.page
        this.page.size = data.pagination.size
        this.tableData.rowData = data.data
        if (this.firstOpen && this.tableData.rowData.length > 0) {
          let groupCode = this.tableData.rowData[0].group.code
          let unique = true
          for (let i in this.tableData.rowData) {
            if (this.tableData.rowData.hasOwnProperty(i)) {
              if (this.tableData.rowData[i].group.code !== groupCode) {
                unique = false
                break
              }
            }
          }
          if (unique) {
            this.searchData.group = groupCode
          } else {
            this.searchData.group = ''
          }
        }
        this.firstOpen = false
        this.showTablePin = false
      })
    },
    addNewPartitionGroup () {
      this.btnDisabled = true
      let addData = this.addData
      if (!addData.partitions) {
<<<<<<< HEAD
        this.$Message.error('请输入队列数量')
        this.btnDisabled = false
=======
        this.$Message.error('请输入分区数量')
>>>>>>> 772b43cd
        return
      }
      if (!addData.recLeader) {
        this.$Message.error('请选择推荐leader')
        this.btnDisabled = false
        return
      }
      let _this = this
      apiRequest.post(this.urls.add, {}, addData).then((data) => {
        if (data && data.data) {
          _this.$emit('on-partition-group-change')
          _this.$emit('on-dialog-cancel')
        }
        this.btnDisabled = false
      })
    }
  },
  mounted () {
    this.topic = this.data.topic
    this.namespace = this.data.namespace
    this.addData.topic = this.data.topic
    this.addData.namespace = this.data.namespace
    this.getList()
  }
}
</script>

<!-- Add "scoped" attribute to limit CSS to this component only -->
<style scoped>
  .label{text-align: right; line-height: 32px;}
  .val{}
</style><|MERGE_RESOLUTION|>--- conflicted
+++ resolved
@@ -182,12 +182,8 @@
       this.btnDisabled = true
       let addData = this.addData
       if (!addData.partitions) {
-<<<<<<< HEAD
-        this.$Message.error('请输入队列数量')
+        this.$Message.error('请输入分区数量')
         this.btnDisabled = false
-=======
-        this.$Message.error('请输入分区数量')
->>>>>>> 772b43cd
         return
       }
       if (!addData.recLeader) {
