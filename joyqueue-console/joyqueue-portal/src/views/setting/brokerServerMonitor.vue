--- conflicted
+++ resolved
@@ -41,6 +41,7 @@
 <script>
 
 import apiRequest from '../../utils/apiRequest.js'
+
 export default {
   name: 'brokerServerMonitor',
   props: {
@@ -62,54 +63,27 @@
         },
         nameServer: {
 
-<<<<<<< HEAD
-=======
-          },
-          bufferPoolMonitorInfo:{
-          }
->>>>>>> 7151ea93
         },
         election: {
 
-<<<<<<< HEAD
+        },
+        bufferPoolMonitorInfo: {
         }
       }
 
-=======
-      }
-    },
-    methods: {
-      getList(){
-        apiRequest.get(this.urls.findbroker+"/" + this.brokerId,"",{}).then(data=>{
-          if(data.code == 200) {
-            this.detail = data.data;
-          }
-        })
-      }
-    },
-    mounted () {
-      this.getList();
->>>>>>> 7151ea93
     }
   },
   methods: {
     getList () {
       apiRequest.get(this.urls.findbroker + '/' + this.brokerId, '', {}).then(data => {
-        this.detail = data.data
+        if (data.code == 200) {
+          this.detail = data.data
+        }
       })
     }
   },
   mounted () {
     this.getList()
-  },
-  filters: {
-    numFilter (value) {
-      // 截取当前数据到小数点后两位
-      let value1 = value / 1024 / 1024 / 1024
-      let realVal = parseFloat(value1).toFixed(2)
-      return realVal
-    }
-
   }
 }
 </script>
