--- conflicted
+++ resolved
@@ -128,20 +128,9 @@
             render: (h, params) => {
               var topic = params.item.topic
               var html = []
-<<<<<<< HEAD
               var p = h('router-link', {
                 attrs: {
                   to: '/' + this.$i18n.locale + '/topic/detail?id=' + topic + '&topic=' + topic
-=======
-              if (list !== undefined) {
-                for (var i = 0; i < list.length; i++) {
-                  var p = h('router-link', {
-                    attrs: {
-                      to: '/' + this.$i18n.locale + '/topic/detail?id=' + params.item.topic + '&topic=' + params.item.topic
-                    }
-                  }, params.item.topic)
-                  html.push(p)
->>>>>>> 03894282
                 }
               }, params.item.topic)
               html.push(p)
