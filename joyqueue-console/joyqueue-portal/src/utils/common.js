--- conflicted
+++ resolved
@@ -101,13 +101,8 @@
 
 export function getCodeRule3 () {
   return [
-<<<<<<< HEAD
     {required: true, message: '请输入英文名，不能超过100个字符', min: 1, max: 100, trigger: 'change'},
-    {pattern: /^[a-zA-Z]+[a-zA-Z0-9/._-]{1,100}[a-zA-Z0-9]+$/, message: '支持字母、数字、英文句号(.)、下划线(_)和横线(-)，以英文字母开头', trigger: 'change'},
-=======
-    {required: true, message: '请输入英文名', trigger: 'change'},
-    {pattern: /^[a-zA-Z]+[a-zA-Z0-9/._-]{1,100}[a-zA-Z0-9]+$/, message: '支持字母、数字、英文句号(.)、下划线(_)和横线(-)，以英文字母开头，不超过100个字符', trigger: 'change'}
->>>>>>> fb4320d2
+    {pattern: /^[a-zA-Z]+[a-zA-Z0-9/._-]{1,100}[a-zA-Z0-9]+$/, message: '支持字母、数字、英文句号(.)、下划线(_)和横线(-)，以英文字母开头', trigger: 'change'}
   ]
 }
 
