--- conflicted
+++ resolved
@@ -69,7 +69,6 @@
             <artifactId>asm</artifactId>
             <version>${asm.version}</version>
         </dependency>
-<<<<<<< HEAD
 
         <dependency>
             <groupId>com.github.javaparser</groupId>
@@ -136,9 +135,7 @@
                 </exclusion>
             </exclusions>
         </dependency>
-=======
-        
->>>>>>> 2d393e51
+
     </dependencies>
 
     <build>
