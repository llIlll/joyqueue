--- conflicted
+++ resolved
@@ -69,9 +69,7 @@
             <artifactId>asm</artifactId>
             <version>${asm.version}</version>
         </dependency>
-<<<<<<< HEAD
-        
-=======
+
         <dependency>
             <groupId>com.github.javaparser</groupId>
             <artifactId>javaparser-symbol-solver-core</artifactId>
@@ -137,7 +135,6 @@
                 </exclusion>
             </exclusions>
         </dependency>
->>>>>>> 7929ac85
     </dependencies>
 
     <build>
