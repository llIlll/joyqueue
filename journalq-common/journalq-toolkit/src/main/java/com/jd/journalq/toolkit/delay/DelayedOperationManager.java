/**
 * Licensed under the Apache License, Version 2.0 (the "License");
 * you may not use this file except in compliance with the License.
 * You may obtain a copy of the License at
 *
 *     http://www.apache.org/licenses/LICENSE-2.0
 *
 * Unless required by applicable law or agreed to in writing, software
 * distributed under the License is distributed on an "AS IS" BASIS,
 * WITHOUT WARRANTIES OR CONDITIONS OF ANY KIND, either express or implied.
 * See the License for the specific language governing permissions and
 * limitations under the License.
 */
package com.jd.journalq.toolkit.delay;

import com.jd.journalq.toolkit.concurrent.NamedThreadFactory;
import com.google.common.base.Preconditions;

import java.util.Collection;
import java.util.Iterator;
import java.util.Set;
import java.util.concurrent.ConcurrentHashMap;
import java.util.concurrent.ConcurrentLinkedQueue;
import java.util.concurrent.ConcurrentMap;
import java.util.concurrent.CountDownLatch;
import java.util.concurrent.ExecutorService;
import java.util.concurrent.Executors;
import java.util.concurrent.ThreadFactory;
import java.util.concurrent.atomic.AtomicBoolean;
import java.util.concurrent.atomic.AtomicInteger;
import java.util.concurrent.locks.ReentrantReadWriteLock;

public class DelayedOperationManager<T extends DelayedOperation> {

    private Timer timeoutTimer;
    private String purgatoryName;
    private int purgeInterval = 1000;

    private ExecutorService taskExecutor;

    private ConcurrentMap<Object, Watchers> watchersForKey = new ConcurrentHashMap<Object, Watchers>();
    private ReentrantReadWriteLock removeWatchersLock = new ReentrantReadWriteLock();
    private ReentrantReadWriteLock.ReadLock readLock = removeWatchersLock.readLock();
    private ReentrantReadWriteLock.WriteLock writeLock = removeWatchersLock.writeLock();
    // the number of estimated total operations in the purgatory
    private AtomicInteger estimatedTotalOperations = new AtomicInteger(0);

    /* background thread expiring operations that have timed out */
    private ExpiredOperationReaper expirationReaper;

    public DelayedOperationManager(final String purgatoryName) {
        this(purgatoryName, 1000, true);
    }

    public DelayedOperationManager(final String purgatoryName, int purgeInterval, boolean reaperEnable) {
        this.taskExecutor = Executors.newFixedThreadPool(1, new ThreadFactory() {
            public Thread newThread(Runnable r) {
<<<<<<< HEAD
                NamedThreadFactory threadFactory = new NamedThreadFactory("journalq-delayed-operation-executor-" + purgatoryName);
=======
                NamedThreadFactory threadFactory = new NamedThreadFactory("journalqdelayed-operation-executor-" + purgatoryName);
>>>>>>> c56b1563
                Thread thread = threadFactory.newThread(r);
                return thread;
            }
        });
        this.purgatoryName = purgatoryName;
        this.timeoutTimer = new Timer(this.taskExecutor);
        this.purgeInterval = purgeInterval;
    }

    /**
     * start the expire reaper thread
     */
    public void start() {
        expirationReaper = new ExpiredOperationReaper(String.format("ExpirationReaper-%s", purgatoryName));
        expirationReaper.start();
    }

    /**
     * Shutdown the expire reaper thread
     */
    public void shutdown() {
        if (expirationReaper != null) {
            expirationReaper.shutdown();
        }
        if (taskExecutor != null) {
            taskExecutor.shutdown();
        }
    }

    /**
     * Check if the operation can be completed, if not watch it based on the given watch keys
     * <p>
     * Note that a delayed operation can be watched on multiple keys. It is possible that
     * an operation is completed after it has been added to the watch list for some, but
     * not all of the keys. In this case, the operation is considered completed and won't
     * be added to the watch list of the remaining keys. The expiration reaper thread will
     * remove this operation from any watcher list in which the operation exists.
     *
     * @param operation the delayed operation to be checked
     * @param watchKeys keys for bookkeeping the operation
     * @return true iff the delayed operations can be completed by the caller
     */
    public boolean tryCompleteElseWatch(T operation, Set<Object> watchKeys) {
        Preconditions.checkArgument(watchKeys.size() > 0, "The watch key list can't be empty");
        // The cost of tryComplete() is typically proportional to the number of keys. Calling
        // tryComplete() for each key is going to be expensive if there are many keys. Instead,
        // we do the check in the following way. Call tryComplete(). If the operation is not completed,
        // we just add the operation to all keys. Then we call tryComplete() again. At this time, if
        // the operation is still not completed, we are guaranteed that it won't miss any future triggering
        // event since the operation is already on the watcher list for all keys. This does mean that
        // if the operation is completed (by another thread) between the two tryComplete() calls, the
        // operation is unnecessarily added for watch. However, this is a less severe issue since the
        // expire reaper will clean it up periodically.

        synchronized (operation) {
            boolean isCompletedByMe = operation.safeTryComplete();
            if (isCompletedByMe) {
                return true;
            }
        }

        boolean watchCreated = false;
        for (Object key : watchKeys) {
            // If the operation is already completed, stop adding it to the rest of the watcher list.
            if (operation.isCompleted()) {
                return false;
            }
            watchForOperation(key, operation);
            if (!watchCreated) {
                watchCreated = true;
                estimatedTotalOperations.incrementAndGet();
            }
        }

        synchronized (operation) {
            boolean isCompletedByMe = operation.safeTryComplete();
            if (isCompletedByMe) {
                return true;
            }
        }

        // if it cannot be completed by now and hence is watched, add to the expire queue also
        if (!operation.isCompleted()) {
            timeoutTimer.add(operation);
            if (operation.isCompleted()) {
                // cancel the timer task
                operation.cancel();
            }
        }
        return false;
    }

    /**
     * Check if some some delayed operations can be completed with the given watch key,
     * and if yes complete them.
     *
     * @return the number of completed operations during this process
     */
    public int checkAndComplete(Object key) {
        Watchers watchers = null;
        readLock.lock();
        try {
            watchers = watchersForKey.get(key);
        } finally {
            readLock.unlock();
        }
        if (watchers == null) {
            return 0;
        } else {
            return watchers.tryCompleteWatched();
        }
    }

    /**
     * Return the number of delayed operations in the expiry queue
     */
    private int delayed() {
        return timeoutTimer.size();
    }

    private Collection<Watchers> allWatchers() {
        readLock.lock();
        try {
            return watchersForKey.values();
        } finally {
            readLock.unlock();
        }
    }

    /*
     * Return the watch list of the given key, note that we need to
     * grab the removeWatchersLock to avoid the operation being added to a removed watcher list
     */
    private void watchForOperation(Object key, T operation) {
        readLock.lock();
        try {
            Watchers watcher = watchersForKey.get(key);
            if (watcher == null) {
                watcher = new Watchers(key);
                Watchers oldWatcher = watchersForKey.putIfAbsent(key, watcher);
                if (oldWatcher != null) {
                    watcher = oldWatcher;
                }
            }
            watcher.watch(operation);
        } finally {
            readLock.unlock();
        }
    }

    /*
     * Remove the key from watcher lists if its list is empty
     */
    private void removeKeyIfEmpty(Object key, Watchers watchers) {
        writeLock.lock();
        try {
            // if the current key is no longer correlated to the watchers to remove, skip
            if (watchersForKey.get(key) == null || !watchersForKey.get(key).equals(watchers)) {
                return;
            }

            if (watchers != null && watchers.isEmpty()) {
                watchersForKey.remove(key);
            }
        } finally {
            writeLock.unlock();
        }
    }

    private void advanceClock(long timeoutMs) {
        timeoutTimer.advanceClock(timeoutMs);

        // Trigger a purge if the number of completed but still being watched operations is larger than
        // the purge threshold. That number is computed by the difference btw the estimated total number of
        // operations and the number of pending delayed operations.
        if (estimatedTotalOperations.get() - delayed() > purgeInterval) {
            // now set estimatedTotalOperations to delayed (the number of pending operations) since we are going to
            // clean up watchers. Note that, if more operations are completed during the clean up, we may end up with
            // a little overestimated total number of operations.
            estimatedTotalOperations.getAndSet(delayed());
//            logger.debug("Begin purging watch lists");

            Collection<Watchers> allWatchers = allWatchers();
            int sum = 0;
            for (Watchers watchers : allWatchers) {
                sum += watchers.purgeCompleted();
            }
//            if (logger.isDebugEnabled()) {
//                logger.debug(String.format("Purged %d elements from watch lists.", sum));
//            }
        }
    }

    /**
     * A linked list of watched delayed operations based on some key
     */
    private class Watchers {

        private Object key;

        private Watchers(Object key) {
            this.key = key;
        }

        private ConcurrentLinkedQueue<T> operations = new ConcurrentLinkedQueue<T>();

        // count the current number of watched operations. This is O(n), so use isEmpty() if possible
        private int countWatched() {
            return operations.size();
        }

        private boolean isEmpty() {
            synchronized (operations) {
                return operations.isEmpty();
            }
        }

        // add the element to watch
        private void watch(T t) {
            synchronized (operations) {
                operations.add(t);
            }
        }

        // traverse the list and try to complete some watched elements
        private int tryCompleteWatched() {
            int completed = 0;

            synchronized (operations) {
                Iterator<T> iter = operations.iterator();
                while (iter.hasNext()) {
                    T curr = iter.next();
                    if (curr.isCompleted()) {
                        // another thread has completed this operation, just remove it
                        iter.remove();
                    } else if (curr.safeTryComplete()) {
                        iter.remove();
                        completed += 1;
                    }
                }
            }

            if (operations.isEmpty()) {
                removeKeyIfEmpty(key, this);
            }

            return completed;
        }

        // traverse the list and purge elements that are already completed by others
        private int purgeCompleted() {
            int purged = 0;
            synchronized (operations) {
                Iterator<T> iter = operations.iterator();
                while (iter.hasNext()) {
                    T curr = iter.next();
                    if (curr.isCompleted()) {
                        iter.remove();
                        purged += 1;
                    }
                }
            }

            if (operations.isEmpty()) {
                removeKeyIfEmpty(key, this);
            }
            return purged;

        }
    }


    /**
     * A background reaper to expire delayed operations that have timed out
     */
    private class ExpiredOperationReaper extends Thread {

        private String name;
        private boolean isInterruptible;
        private AtomicBoolean isRunning = new AtomicBoolean(true);
        private CountDownLatch shutdownLatch = new CountDownLatch(1);

        private ExpiredOperationReaper(String expirationReaper) {
            this(expirationReaper, false);
        }

        private ExpiredOperationReaper(String name, boolean isInterruptible) {
            super.setDaemon(false);
            super.setName(name);
            this.name = name;
            this.isInterruptible = isInterruptible;
        }

        public void shutdown() {
            initiateShutdown();
            awaitShutdown();
        }

        private boolean initiateShutdown() {
            if (isRunning.compareAndSet(true, false)) {
//                logger.info("Shutting down");
                isRunning.set(false);
                if (isInterruptible) {
                    interrupt();
                }
                return true;
            } else {
                return false;
            }
        }

        /**
         * After calling initiateShutdown(), use this API to wait until the shutdown is complete
         */
        private void awaitShutdown() {
            try {
                shutdownLatch.await();
            } catch (InterruptedException e) {
//                logger.error("thread interrupted");
            }
//            logger.info("Shutdown completed");
        }

        /**
         * This method is repeatedly invoked until the thread shuts down or this method throws an exception
         */
        public void doWork() {
            advanceClock(200L);
        }

        @Override
        public void run() {
//            logger.info("Starting " + purgatoryName);
            try {
                while (isRunning.get()) {
                    doWork();
                }
            } catch (Exception e) {
                if (isRunning.get()) {
//                    logger.error("Error due to ", e);
                }
            }
            shutdownLatch.countDown();
//            logger.info("Stopped ");
        }
    }
}<|MERGE_RESOLUTION|>--- conflicted
+++ resolved
@@ -55,11 +55,7 @@
     public DelayedOperationManager(final String purgatoryName, int purgeInterval, boolean reaperEnable) {
         this.taskExecutor = Executors.newFixedThreadPool(1, new ThreadFactory() {
             public Thread newThread(Runnable r) {
-<<<<<<< HEAD
                 NamedThreadFactory threadFactory = new NamedThreadFactory("journalq-delayed-operation-executor-" + purgatoryName);
-=======
-                NamedThreadFactory threadFactory = new NamedThreadFactory("journalqdelayed-operation-executor-" + purgatoryName);
->>>>>>> c56b1563
                 Thread thread = threadFactory.newThread(r);
                 return thread;
             }
