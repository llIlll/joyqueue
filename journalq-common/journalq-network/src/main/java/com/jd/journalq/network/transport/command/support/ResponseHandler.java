--- conflicted
+++ resolved
@@ -105,10 +105,6 @@
     }
 
     protected ExecutorService newAsyncExecutorService() {
-<<<<<<< HEAD
         return Executors.newFixedThreadPool(config.getCallbackThreads(), new NamedThreadFactory("journalq-async-callback"));
-=======
-        return Executors.newFixedThreadPool(config.getCallbackThreads(), new NamedThreadFactory("journalqasync-callback"));
->>>>>>> c56b1563
     }
 }