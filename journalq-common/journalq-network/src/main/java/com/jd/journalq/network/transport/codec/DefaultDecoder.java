--- conflicted
+++ resolved
@@ -48,10 +48,7 @@
                 logger.debug("Default decoder, readable bytes is {}", buffer.readableBytes());
                 return null;
             }
-<<<<<<< HEAD
-=======
 
->>>>>>> 7cffb365
             int readerIndex = buffer.readerIndex();
             int length = readLength(buffer);
 
