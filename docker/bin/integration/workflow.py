--- conflicted
+++ resolved
@@ -54,10 +54,7 @@
 
     def run(self):
         start = time.time()
-<<<<<<< HEAD
         result = 'unknown'
-=======
->>>>>>> 1ddef6de
         try:
             # self.__lock_local_workspace()
             self.__prepare_pressure_worker()
@@ -78,13 +75,11 @@
         self.__save_result(result)
         self.logger.info('Time used: %s', datetime.timedelta(seconds=(end - start)))
 
+
     def __save_result(self, result):
         try:
-<<<<<<< HEAD
             if result == 'unknown':
                 return None
-=======
->>>>>>> 1ddef6de
             path = Path(self.score_dir)
             if not path.exists():
                 path.mkdir(parents=True)
@@ -140,18 +135,12 @@
 
     def __start_pressure_worker(self, driver_name='journalq'):
         script = """
-<<<<<<< HEAD
                     docker run --name {} {}/{} bin/benchmark -d {}  {}
                  """.format(self.__pressure_container_name(),
                             self.task.pressure_docker_namespace,
                             self.task.pressure_repo_name,
                             self.__list_drivers(),
                             self.__list_workloads())
-=======
-                    docker run --name {} {}/{} bin/benchmark -d driver-{}/{}.yaml  workloads/{}
-                 """.format(self.__pressure_container_name(), self.task.pressure_docker_namespace,
-                            self.task.pressure_repo_name,driver_name, driver_name, self.__list_workloads())
->>>>>>> 1ddef6de
         code, outs, _ = self.__run_local_script(script)
         if code != 0:
             raise WorkflowError(
@@ -187,7 +176,6 @@
         return scores
 
     def __list_workloads(self):
-<<<<<<< HEAD
         workloads_dir = "{}/workloads".format(self.benchmark_config)
         files = os.listdir(workloads_dir)
         self.logger.info(' workloads/'.join(files))
@@ -201,12 +189,7 @@
             if file.startswith('driver'):
                 drivers.append((file+'/')+(','+file+'/').join(os.listdir( drivers_dir + '/'+file)))
         return ','.join(drivers)
-=======
-        workloads_dir = "{}/{}/workloads".format(self.workspace.home, self.task.pressure_repo_name)
-        files = os.listdir(workloads_dir)
-        self.logger.info(' workloads/'.join(files))
-        return ' workloads/'.join(files)
->>>>>>> 1ddef6de
+
 
     def __prepare_mq_worker(self):
         if self.mode != ONLINE_MODE:
@@ -516,11 +499,7 @@
 
     def __format_perf(self, performance):
         p = performance
-<<<<<<< HEAD
         table_name = p['driver'] + ' ' + p['workload']+'\n\n'
-=======
-        table_name = p['driver'] + p['workload']+'\n\n'
->>>>>>> 1ddef6de
         pub = p['publishRate']
         con = p['consumeRate']
         pub_latencyMax = p['publishLatencyMax']
@@ -531,19 +510,11 @@
         pub_latency99pct = p['publishLatency99pct']
         pub_latency999pct = p['publishLatency999pct']
         pub_latency9999pct = p['publishLatency9999pct']
-<<<<<<< HEAD
         header = ['Pub rate(msg/s)', 'Cons rate(msg/s)',  'Tp50(ms)', 'Tp75(ms)', 'Tp99(ms)', 'Tp999(ms)', 'Tp9999(ms)', 'Tpavg(ms)', 'Tpmax(ms)']
         rows = []
         for i in range(len(p['publishRate'])):
             row = [int(pub[i]), int(con[i]), pub_latency50pct[i], pub_latency75pct[i],
                    pub_latency95pct[i], pub_latency99pct[i], pub_latency999pct[i], pub_latency9999pct[i], pub_latencyAvg[i], pub_latencyMax[i]]
-=======
-        header = ['Pub rate(msg/s)', 'Cons rate(msg/s)', 'Tpmax(ms)', 'Tpavg(ms)', 'Tp50(ms)', 'Tp75(ms)', 'Tp99(ms)', 'Tp999(ms)', 'Tp999(ms)']
-        rows = []
-        for i in range(len(p['publishRate'])):
-            row = [int(pub[i]), int(con[i]), pub_latencyMax[i], pub_latencyAvg[i], pub_latency50pct[i], pub_latency75pct[i],
-                   pub_latency95pct[i], pub_latency99pct[i], pub_latency999pct[i], pub_latency9999pct[i]]
->>>>>>> 1ddef6de
             rows.append(row)
         return self.__markdown_table(table_name, header, rows)
 
