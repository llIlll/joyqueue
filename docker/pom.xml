<!--

    Licensed under the Apache License, Version 2.0 (the "License");
    you may not use this file except in compliance with the License.
    You may obtain a copy of the License at

        http://www.apache.org/licenses/LICENSE-2.0

    Unless required by applicable law or agreed to in writing, software
    distributed under the License is distributed on an "AS IS" BASIS,
    WITHOUT WARRANTIES OR CONDITIONS OF ANY KIND, either express or implied.
    See the License for the specific language governing permissions and
    limitations under the License.

-->
<project xmlns="http://maven.apache.org/POM/4.0.0" xmlns:xsi="http://www.w3.org/2001/XMLSchema-instance"
         xsi:schemaLocation="http://maven.apache.org/POM/4.0.0 http://maven.apache.org/xsd/maven-4.0.0.xsd">
    <parent>
        <artifactId>joyqueue</artifactId>
        <groupId>com.jd.joyqueue</groupId>
        <version>4.1.0-SNAPSHOT</version>
    </parent>
    <modelVersion>4.0.0</modelVersion>
    <artifactId>joyqueue-docker</artifactId>
    <name>JoyQueue-Docker-Image</name>
    <modules>
        <module>web</module>
        <module>server</module>
    </modules>
    <packaging>pom</packaging>
    <properties>
        <dockerfile-maven.version>1.3.7</dockerfile-maven.version>
        <docker.organization>joyqueue</docker.organization>
    </properties>

<<<<<<< HEAD
    <dependencies>
        <dependency>
            <groupId>com.jd.joyqueue</groupId>
            <artifactId>joyqueue-distribution-server</artifactId>
            <version>${project.parent.version}</version>
            <type>tar.gz</type>
            <scope>provided</scope>
        </dependency>
    </dependencies>

    <profiles>
        <profile>
            <id>docker</id>
            <build>
                <plugins>
                    <plugin>
                        <groupId>com.spotify</groupId>
                        <artifactId>dockerfile-maven-plugin</artifactId>
                        <version>${dockerfile-maven.version}</version>
                        <executions>
                            <execution>
                                <id>default</id>
                                <goals>
                                    <goal>build</goal>
                                </goals>
                            </execution>
                            <execution>
                                <id>add-no-repo-and-version</id>
                                <goals>
                                    <goal>tag</goal>
                                </goals>
                                <configuration>
                                    <repository>joyqueue-server</repository>
                                    <tag>${project.version}</tag>
                                </configuration>
                            </execution>
                            <execution>
                                <id>add-no-repo-and-latest</id>
                                <goals>
                                    <goal>tag</goal>
                                </goals>
                                <configuration>
                                    <repository>${docker.organization}/joyqueue-server</repository>
                                    <tag>latest</tag>
                                </configuration>
                            </execution>
                        </executions>
                        <configuration>
                            <repository>${docker.organization}/joyqueue-server</repository>
                            <pullNewerImage>false</pullNewerImage>
                            <tag>${project.version}</tag>
                            <buildArgs>
                                <JOYQUEUE_TARBALL>target/joyqueue-distribution-${project.version}.tar.gz</JOYQUEUE_TARBALL>
                            </buildArgs>
                            <noCache>true</noCache>
                        </configuration>
                    </plugin>
                    <plugin>
                        <groupId>org.apache.maven.plugins</groupId>
                        <artifactId>maven-dependency-plugin</artifactId>
                        <executions>
                            <execution>
                                <id>copy-tarball</id>
                                <goals>
                                    <goal>copy-dependencies</goal>
                                </goals>
                                <phase>generate-resources</phase>
                                <configuration>
                                    <outputDirectory>${project.build.directory}/</outputDirectory>
                                    <includeArtifactIds>joyqueue-distribution</includeArtifactIds>
                                    <excludeTransitive>true</excludeTransitive>
                                </configuration>
                            </execution>
                        </executions>
                    </plugin>
                </plugins>
            </build>
        </profile>
    </profiles>
=======
>>>>>>> d87662fb
</project><|MERGE_RESOLUTION|>--- conflicted
+++ resolved
@@ -33,86 +33,4 @@
         <docker.organization>joyqueue</docker.organization>
     </properties>
 
-<<<<<<< HEAD
-    <dependencies>
-        <dependency>
-            <groupId>com.jd.joyqueue</groupId>
-            <artifactId>joyqueue-distribution-server</artifactId>
-            <version>${project.parent.version}</version>
-            <type>tar.gz</type>
-            <scope>provided</scope>
-        </dependency>
-    </dependencies>
-
-    <profiles>
-        <profile>
-            <id>docker</id>
-            <build>
-                <plugins>
-                    <plugin>
-                        <groupId>com.spotify</groupId>
-                        <artifactId>dockerfile-maven-plugin</artifactId>
-                        <version>${dockerfile-maven.version}</version>
-                        <executions>
-                            <execution>
-                                <id>default</id>
-                                <goals>
-                                    <goal>build</goal>
-                                </goals>
-                            </execution>
-                            <execution>
-                                <id>add-no-repo-and-version</id>
-                                <goals>
-                                    <goal>tag</goal>
-                                </goals>
-                                <configuration>
-                                    <repository>joyqueue-server</repository>
-                                    <tag>${project.version}</tag>
-                                </configuration>
-                            </execution>
-                            <execution>
-                                <id>add-no-repo-and-latest</id>
-                                <goals>
-                                    <goal>tag</goal>
-                                </goals>
-                                <configuration>
-                                    <repository>${docker.organization}/joyqueue-server</repository>
-                                    <tag>latest</tag>
-                                </configuration>
-                            </execution>
-                        </executions>
-                        <configuration>
-                            <repository>${docker.organization}/joyqueue-server</repository>
-                            <pullNewerImage>false</pullNewerImage>
-                            <tag>${project.version}</tag>
-                            <buildArgs>
-                                <JOYQUEUE_TARBALL>target/joyqueue-distribution-${project.version}.tar.gz</JOYQUEUE_TARBALL>
-                            </buildArgs>
-                            <noCache>true</noCache>
-                        </configuration>
-                    </plugin>
-                    <plugin>
-                        <groupId>org.apache.maven.plugins</groupId>
-                        <artifactId>maven-dependency-plugin</artifactId>
-                        <executions>
-                            <execution>
-                                <id>copy-tarball</id>
-                                <goals>
-                                    <goal>copy-dependencies</goal>
-                                </goals>
-                                <phase>generate-resources</phase>
-                                <configuration>
-                                    <outputDirectory>${project.build.directory}/</outputDirectory>
-                                    <includeArtifactIds>joyqueue-distribution</includeArtifactIds>
-                                    <excludeTransitive>true</excludeTransitive>
-                                </configuration>
-                            </execution>
-                        </executions>
-                    </plugin>
-                </plugins>
-            </build>
-        </profile>
-    </profiles>
-=======
->>>>>>> d87662fb
 </project>