<?xml version="1.0" encoding="UTF-8"?>
<!--

    Licensed under the Apache License, Version 2.0 (the "License");
    you may not use this file except in compliance with the License.
    You may obtain a copy of the License at

        http://www.apache.org/licenses/LICENSE-2.0

    Unless required by applicable law or agreed to in writing, software
    distributed under the License is distributed on an "AS IS" BASIS,
    WITHOUT WARRANTIES OR CONDITIONS OF ANY KIND, either express or implied.
    See the License for the specific language governing permissions and
    limitations under the License.

-->
<project xmlns="http://maven.apache.org/POM/4.0.0"
         xmlns:xsi="http://www.w3.org/2001/XMLSchema-instance"
         xsi:schemaLocation="http://maven.apache.org/POM/4.0.0 http://maven.apache.org/xsd/maven-4.0.0.xsd">
    <parent>
        <artifactId>journalq-client</artifactId>
        <groupId>com.jd.journalq</groupId>
        <version>4.0.2</version>
    </parent>
    <modelVersion>4.0.0</modelVersion>

    <artifactId>journalq-client-core</artifactId>
    <name>JournalQ - Client - Core</name>
    <description>Client SDK</description>

    <properties>
        <openmessaging-api.version>1.0.0-alpha</openmessaging-api.version>
    </properties>

    <dependencies>
        <dependency>
            <groupId>org.slf4j</groupId>
            <artifactId>slf4j-api</artifactId>
        </dependency>
        <dependency>
            <groupId>com.jd.journalq</groupId>
            <artifactId>journalq-toolkit</artifactId>
        </dependency>
        <dependency>
            <groupId>com.jd.journalq</groupId>
            <artifactId>journalq-network</artifactId>
        </dependency>
        <dependency>
            <groupId>commons-io</groupId>
            <artifactId>commons-io</artifactId>
        </dependency>
        <dependency>
            <groupId>io.openmessaging</groupId>
            <artifactId>openmessaging-api</artifactId>
            <version>${openmessaging-api.version}</version>
        </dependency>
        <dependency>
            <groupId>junit</groupId>
            <artifactId>junit</artifactId>
        </dependency>
    </dependencies>

<<<<<<< HEAD
    <build>
        <resources>
            <resource>
                <directory>src/main/resources</directory>
                <filtering>true</filtering>
            </resource>
        </resources>
        <plugins>
            <plugin>
                <groupId>org.apache.maven.plugins</groupId>
                <artifactId>maven-compiler-plugin</artifactId>
                <configuration>
                    <source>1.8</source>
                    <target>1.8</target>
                </configuration>
            </plugin>
            <plugin>
                <artifactId>maven-source-plugin</artifactId>
                <version>2.1</version>
                <configuration>
                    <attach>true</attach>
                </configuration>
                <executions>
                    <execution>
                        <phase>compile</phase>
                        <goals>
                            <goal>jar</goal>
                        </goals>
                    </execution>
                </executions>
            </plugin>
            <!--<plugin>-->
                <!--<groupId>org.apache.maven.plugins</groupId>-->
                <!--<artifactId>maven-shade-plugin</artifactId>-->
                <!--<version>3.2.1</version>-->
                <!--<executions>-->
                    <!--<execution>-->
                        <!--<phase>package</phase>-->
                        <!--<goals>-->
                            <!--<goal>shade</goal>-->
                        <!--</goals>-->
                        <!--<configuration>-->
                            <!--<minimizeJar>false</minimizeJar>-->
                            <!--<artifactSet>-->
                                <!--<includes>-->
                                    <!--<include>org.apache.commons:commons-lang3:*</include>-->
                                    <!--<include>commons-collections:commons-collections:*</include>-->
                                    <!--<include>com.google.inject:guice:*</include>-->
                                    <!--<include>javax.inject:javax.inject:*</include>-->
                                    <!--<include>aopalliance:aopalliance:*</include>-->
                                    <!--<include>com.google.guava:guava:*</include>-->
                                    <!--<include>javax.validation:validation-api:*</include>-->
                                    <!--<include>io.dropwizard.metrics:*</include>-->
                                    <!--<include>io.netty:netty-all:*</include>-->
                                    <!--<include>com.alibaba:fastjson:*</include>-->
                                    <!--<include>commons-io:commons-io:*</include>-->
                                    <!--<include>com.jd.journalq:journalq-network:*</include>-->
                                    <!--<include>com.jd.journalq:journalq-model:*</include>-->
                                    <!--<include>com.jd.journalq:journalq-toolkit:*</include>-->
                                    <!--<include>com.jd.laf:laf-extension-core:*</include>-->
                                <!--</includes>-->
                                <!--<excludes>-->
                                    <!--<exclude>org.slf4j:slf4j-api:*</exclude>-->
                                <!--</excludes>-->
                            <!--</artifactSet>-->
                            <!--<relocations>-->
                                <!--<relocation>-->
                                    <!--<pattern>com.alibaba</pattern>-->
                                    <!--<shadedPattern>com.jd.journalq.shaded.com.alibaba</shadedPattern>-->
                                <!--</relocation>-->
                                <!--<relocation>-->
                                    <!--<pattern>com.codahale</pattern>-->
                                    <!--<shadedPattern>com.jd.journalq.shaded.com.codahale</shadedPattern>-->
                                <!--</relocation>-->
                                <!--<relocation>-->
                                    <!--<pattern>com.google</pattern>-->
                                    <!--<shadedPattern>com.jd.journalq.shaded.com.google</shadedPattern>-->
                                <!--</relocation>-->
                                <!--<relocation>-->
                                    <!--<pattern>io.netty</pattern>-->
                                    <!--<shadedPattern>com.jd.journalq.shaded.io.netty</shadedPattern>-->
                                <!--</relocation>-->
                                <!--<relocation>-->
                                    <!--<pattern>javax.inject</pattern>-->
                                    <!--<shadedPattern>com.jd.journalq.shaded.javax.inject</shadedPattern>-->
                                <!--</relocation>-->
                                <!--<relocation>-->
                                    <!--<pattern>javax.validation</pattern>-->
                                    <!--<shadedPattern>com.jd.journalq.shaded.javax.validation</shadedPattern>-->
                                <!--</relocation>-->
                                <!--<relocation>-->
                                    <!--<pattern>org.aopalliance</pattern>-->
                                    <!--<shadedPattern>com.jd.journalq.shaded.org.aopalliance</shadedPattern>-->
                                <!--</relocation>-->
                                <!--<relocation>-->
                                    <!--<pattern>org.apache</pattern>-->
                                    <!--<shadedPattern>com.jd.journalq.shaded.org.apache</shadedPattern>-->
                                <!--</relocation>-->
                                <!--<relocation>-->
                                    <!--<pattern>com.jd.laf.extension</pattern>-->
                                    <!--<shadedPattern>com.jd.journalq.shaded.com.jd.laf.extension</shadedPattern>-->
                                <!--</relocation>-->
                            <!--</relocations>-->
                        <!--</configuration>-->
                    <!--</execution>-->
                <!--</executions>-->
            <!--</plugin>-->
        </plugins>
    </build>
=======

>>>>>>> 7cffb365
</project><|MERGE_RESOLUTION|>--- conflicted
+++ resolved
@@ -60,7 +60,6 @@
         </dependency>
     </dependencies>
 
-<<<<<<< HEAD
     <build>
         <resources>
             <resource>
@@ -170,7 +169,4 @@
             <!--</plugin>-->
         </plugins>
     </build>
-=======
-
->>>>>>> 7cffb365
 </project>