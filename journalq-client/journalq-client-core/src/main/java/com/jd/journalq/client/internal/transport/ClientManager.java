/**
 * Licensed under the Apache License, Version 2.0 (the "License");
 * you may not use this file except in compliance with the License.
 * You may obtain a copy of the License at
 *
 *     http://www.apache.org/licenses/LICENSE-2.0
 *
 * Unless required by applicable law or agreed to in writing, software
 * distributed under the License is distributed on an "AS IS" BASIS,
 * WITHOUT WARRANTIES OR CONDITIONS OF ANY KIND, either express or implied.
 * See the License for the specific language governing permissions and
 * limitations under the License.
 */
package com.jd.journalq.client.internal.transport;

import com.jd.journalq.client.internal.exception.ClientException;
import com.jd.journalq.client.internal.nameserver.NameServerConfig;
import com.jd.journalq.client.internal.nameserver.NameServerConfigChecker;
import com.jd.journalq.client.internal.transport.config.TransportConfig;
import com.jd.journalq.client.internal.transport.config.TransportConfigChecker;
import com.jd.journalq.exception.JournalqCode;
import com.jd.journalq.network.domain.BrokerNode;
import com.jd.journalq.network.transport.TransportClient;
import com.jd.journalq.network.transport.codec.support.JournalqCodec;
import com.jd.journalq.network.transport.config.ClientConfig;
import com.jd.journalq.network.transport.support.DefaultTransportClientFactory;
import com.jd.journalq.toolkit.concurrent.NamedThreadFactory;
import com.jd.journalq.toolkit.service.Service;
import org.slf4j.Logger;
import org.slf4j.LoggerFactory;

import java.util.concurrent.Callable;
import java.util.concurrent.Executors;
import java.util.concurrent.ScheduledExecutorService;
import java.util.concurrent.TimeUnit;

/**
 * ClientManager
 * author: gaohaoxiang
 * email: gaohaoxiang@jd.com
 * date: 2018/11/28
 */
// TODO 引用处理
public class ClientManager extends Service {

    protected static final Logger logger = LoggerFactory.getLogger(ClientManager.class);

    private TransportConfig transportConfig;
    private NameServerConfig nameServerConfig;
    private TransportClient transportClient;
    private ClientGroupManager clientGroupManager;
    private ScheduledExecutorService heartbeatThreadPool;

    public ClientManager(TransportConfig transportConfig, NameServerConfig nameServerConfig) {
        TransportConfigChecker.check(transportConfig);
        NameServerConfigChecker.check(nameServerConfig);

        this.transportConfig = transportConfig;
        this.nameServerConfig = nameServerConfig;
    }

    @Override
    protected void validate() throws Exception {
        clientGroupManager = new ClientGroupManager(transportConfig);
<<<<<<< HEAD
        transportClient = new DefaultTransportClientFactory(new JMQCodec()).create(convertToClientConfig(transportConfig));
        heartbeatThreadPool = Executors.newScheduledThreadPool(1, new NamedThreadFactory("journalq-client-heartbeat"));
=======
        transportClient = new DefaultTransportClientFactory(new JournalqCodec()).create(convertToClientConfig(transportConfig));
        heartbeatThreadPool = Executors.newScheduledThreadPool(1, new NamedThreadFactory("journalqclient-heartbeat"));
>>>>>>> c56b1563
    }

    @Override
    protected void doStart() throws Exception {
        clientGroupManager.start();
        heartbeatThreadPool.scheduleWithFixedDelay(new ClientHeartbeatThread(transportConfig, clientGroupManager),
                transportConfig.getHeartbeatInterval(), transportConfig.getHeartbeatInterval(), TimeUnit.MILLISECONDS);
    }

    @Override
    protected void doStop() {
        if (heartbeatThreadPool != null) {
            heartbeatThreadPool.shutdown();
        }
        if (clientGroupManager != null) {
            clientGroupManager.stop();
        }
        if (transportClient != null) {
            transportClient.stop();
        }
    }

    public ClientGroup getClientGroup(BrokerNode node) {
        checkState();
        return clientGroupManager.getClientGroup(node);
    }

    public Client createClient(BrokerNode node) {
        checkState();
        try {
            Client client = new Client(node, transportConfig, transportClient, nameServerConfig);
            client.start();
            client.handleAddConnection();
            return client;
        } catch (Exception e) {
            throw new ClientException(e);
        }
    }

    public Client getOrCreateClient(BrokerNode node) {
        checkState();
        Client client = doGetOrCreateClientGroup(node).getClient();
        client.handleAddConnection();
        return client;
    }

    public Client doGetOrCreateClient(BrokerNode node) {
        checkState();
        return doGetOrCreateClientGroup(node).getClient();
    }

    protected ClientGroup doGetOrCreateClientGroup(final BrokerNode node) {
        try {
            return clientGroupManager.getClientGroup(node, new Callable<ClientGroup>() {
                @Override
                public ClientGroup call() throws Exception {
                    ClientGroup clientGroup = new ClientGroup(node, transportConfig, transportClient, nameServerConfig);
                    clientGroup.start();
                    return clientGroup;
                }
            });
        } catch (Exception e) {
            logger.debug("get client exception, node: {}", node, e);
            throw new ClientException(e);
        }
    }

    public Client tryGetClient(BrokerNode node) {
        checkState();
        ClientGroup clientGroup = clientGroupManager.tryGetClientGroup(node);
        if (clientGroup == null) {
            return null;
        }
        return clientGroup.tryGetClient();
    }

    public Client getClient(BrokerNode node) {
        checkState();
        ClientGroup clientGroup = clientGroupManager.getClientGroup(node);
        if (clientGroup == null) {
            return null;
        }
        Client client = clientGroup.getClient();
        client.handleAddConnection();
        return client;
    }

    public void closeClient(BrokerNode node) {
        checkState();
        ClientGroup clientGroup = clientGroupManager.getClientGroup(node);
        if (clientGroup == null) {
            return;
        }
        for (Client client : clientGroup.getClients()) {
            client.handleDisconnection();
        }
        clientGroupManager.closeClientGroup(clientGroup);
    }

    protected void checkState() {
        if (!isStarted()) {
            throw new ClientException("clientManager is not started", JournalqCode.CN_SERVICE_NOT_AVAILABLE.getCode());
        }
    }

    protected ClientConfig convertToClientConfig(TransportConfig transportConfig) {
        ClientConfig clientConfig = new ClientConfig();
        clientConfig.setSendTimeout(transportConfig.getSendTimeout());
        clientConfig.setIoThread(transportConfig.getIoThreads());
        clientConfig.setCallbackThreads(transportConfig.getCallbackThreads());
        clientConfig.setSoLinger(transportConfig.getSoLinger());
        clientConfig.setTcpNoDelay(transportConfig.isTcpNoDelay());
        clientConfig.setKeepAlive(transportConfig.isKeepAlive());
        clientConfig.setSoTimeout(transportConfig.getSoTimeout());
        clientConfig.setSocketBufferSize(transportConfig.getSocketBufferSize());
        clientConfig.setMaxOneway(transportConfig.getMaxOneway());
        clientConfig.setMaxAsync(transportConfig.getMaxAsync());
        clientConfig.setRetryPolicy(transportConfig.getRetryPolicy());
        clientConfig.setNonBlockOneway(transportConfig.isNonBlockOneway());
        return clientConfig;
    }
}<|MERGE_RESOLUTION|>--- conflicted
+++ resolved
@@ -62,13 +62,8 @@
     @Override
     protected void validate() throws Exception {
         clientGroupManager = new ClientGroupManager(transportConfig);
-<<<<<<< HEAD
-        transportClient = new DefaultTransportClientFactory(new JMQCodec()).create(convertToClientConfig(transportConfig));
+        transportClient = new DefaultTransportClientFactory(new JournalqCodec()).create(convertToClientConfig(transportConfig));
         heartbeatThreadPool = Executors.newScheduledThreadPool(1, new NamedThreadFactory("journalq-client-heartbeat"));
-=======
-        transportClient = new DefaultTransportClientFactory(new JournalqCodec()).create(convertToClientConfig(transportConfig));
-        heartbeatThreadPool = Executors.newScheduledThreadPool(1, new NamedThreadFactory("journalqclient-heartbeat"));
->>>>>>> c56b1563
     }
 
     @Override
