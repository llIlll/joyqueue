/**
 * Licensed under the Apache License, Version 2.0 (the "License");
 * you may not use this file except in compliance with the License.
 * You may obtain a copy of the License at
 *
 *     http://www.apache.org/licenses/LICENSE-2.0
 *
 * Unless required by applicable law or agreed to in writing, software
 * distributed under the License is distributed on an "AS IS" BASIS,
 * WITHOUT WARRANTIES OR CONDITIONS OF ANY KIND, either express or implied.
 * See the License for the specific language governing permissions and
 * limitations under the License.
 */
package com.jd.journalq.client.internal.producer.feedback;

import com.jd.journalq.client.internal.cluster.ClusterManager;
import com.jd.journalq.client.internal.producer.MessageSender;
import com.jd.journalq.client.internal.producer.callback.TxFeedbackCallback;
import com.jd.journalq.client.internal.producer.feedback.config.TxFeedbackConfig;
import com.jd.journalq.toolkit.concurrent.NamedThreadFactory;
import com.jd.journalq.toolkit.service.Service;
import org.slf4j.Logger;
import org.slf4j.LoggerFactory;

import java.util.concurrent.Executors;
import java.util.concurrent.ScheduledExecutorService;
import java.util.concurrent.TimeUnit;

/**
 * TxFeedbackScheduler
 * author: gaohaoxiang
 * email: gaohaoxiang@jd.com
 * date: 2018/12/24
 */
public class TxFeedbackScheduler extends Service {

    protected static final Logger logger = LoggerFactory.getLogger(TxFeedbackScheduler.class);

    private TxFeedbackConfig config;
    private String topic;
    private TxFeedbackCallback txFeedbackCallback;
    private MessageSender messageSender;
    private ClusterManager clusterManager;
    private TxFeedbackDispatcher feedbackDispatcher;
    private ScheduledExecutorService scheduleThreadPool;

    public TxFeedbackScheduler(TxFeedbackConfig config, String topic, TxFeedbackCallback txFeedbackCallback, MessageSender messageSender, ClusterManager clusterManager) {
        this.config = config;
        this.topic = topic;
        this.txFeedbackCallback = txFeedbackCallback;
        this.messageSender = messageSender;
        this.clusterManager = clusterManager;
    }

    @Override
    protected void validate() throws Exception {
        feedbackDispatcher = new TxFeedbackDispatcher(config, topic, txFeedbackCallback, messageSender, clusterManager);
<<<<<<< HEAD
        scheduleThreadPool = Executors.newSingleThreadScheduledExecutor(new NamedThreadFactory(String.format("journalq-txFeedback-scheduler-%s", topic), true));
=======
        scheduleThreadPool = Executors.newSingleThreadScheduledExecutor(new NamedThreadFactory(String.format("journalqtxFeedback-scheduler-%s", topic), true));
>>>>>>> c56b1563
    }

    @Override
    protected void doStart() throws Exception {
        scheduleThreadPool.scheduleWithFixedDelay(new Runnable() {
            @Override
            public void run() {
                feedbackDispatcher.dispatch();
            }
        }, config.getFetchInterval(), config.getFetchInterval(), TimeUnit.MILLISECONDS);

//        logger.info("{} feedback is started", topic);
    }

    @Override
    protected void doStop() {
        if (scheduleThreadPool != null) {
            scheduleThreadPool.shutdown();
        }

        logger.info("{} feedbackp is stopped", topic);
    }
}<|MERGE_RESOLUTION|>--- conflicted
+++ resolved
@@ -55,11 +55,7 @@
     @Override
     protected void validate() throws Exception {
         feedbackDispatcher = new TxFeedbackDispatcher(config, topic, txFeedbackCallback, messageSender, clusterManager);
-<<<<<<< HEAD
         scheduleThreadPool = Executors.newSingleThreadScheduledExecutor(new NamedThreadFactory(String.format("journalq-txFeedback-scheduler-%s", topic), true));
-=======
-        scheduleThreadPool = Executors.newSingleThreadScheduledExecutor(new NamedThreadFactory(String.format("journalqtxFeedback-scheduler-%s", topic), true));
->>>>>>> c56b1563
     }
 
     @Override
