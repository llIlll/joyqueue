/**
 * Licensed under the Apache License, Version 2.0 (the "License");
 * you may not use this file except in compliance with the License.
 * You may obtain a copy of the License at
 *
 *     http://www.apache.org/licenses/LICENSE-2.0
 *
 * Unless required by applicable law or agreed to in writing, software
 * distributed under the License is distributed on an "AS IS" BASIS,
 * WITHOUT WARRANTIES OR CONDITIONS OF ANY KIND, either express or implied.
 * See the License for the specific language governing permissions and
 * limitations under the License.
 */
package com.jd.journalq.client.internal.producer.support;

import com.google.common.collect.Lists;
import com.jd.journalq.client.internal.cluster.ClusterManager;
import com.jd.journalq.client.internal.exception.ClientException;
import com.jd.journalq.client.internal.metadata.domain.PartitionMetadata;
import com.jd.journalq.client.internal.metadata.domain.TopicMetadata;
import com.jd.journalq.client.internal.metadata.exception.MetadataException;
import com.jd.journalq.client.internal.nameserver.NameServerConfig;
import com.jd.journalq.client.internal.nameserver.helper.NameServerHelper;
import com.jd.journalq.client.internal.producer.MessageSender;
import com.jd.journalq.client.internal.producer.PartitionSelector;
import com.jd.journalq.client.internal.producer.callback.AsyncBatchProduceCallback;
import com.jd.journalq.client.internal.producer.callback.AsyncBatchProduceCallbackAdapter;
import com.jd.journalq.client.internal.producer.callback.AsyncBatchSendCallback;
import com.jd.journalq.client.internal.producer.callback.AsyncProduceCallback;
import com.jd.journalq.client.internal.producer.checker.ProduceMessageChecker;
import com.jd.journalq.client.internal.producer.config.ProducerConfig;
import com.jd.journalq.client.internal.producer.domain.ProduceMessage;
import com.jd.journalq.client.internal.producer.domain.SendBatchResultData;
import com.jd.journalq.client.internal.producer.domain.SendResult;
import com.jd.journalq.client.internal.producer.exception.NeedRetryException;
import com.jd.journalq.client.internal.producer.exception.ProducerException;
import com.jd.journalq.client.internal.producer.helper.ProducerHelper;
import com.jd.journalq.client.internal.producer.interceptor.ProduceContext;
import com.jd.journalq.client.internal.producer.interceptor.ProducerInterceptor;
import com.jd.journalq.client.internal.producer.interceptor.ProducerInterceptorManager;
import com.jd.journalq.client.internal.producer.interceptor.ProducerInvocation;
import com.jd.journalq.client.internal.producer.interceptor.ProducerInvoker;
import com.jd.journalq.client.internal.producer.transport.ProducerClient;
import com.jd.journalq.client.internal.producer.transport.ProducerClientManager;
import com.jd.journalq.client.internal.transport.ClientState;
import com.jd.journalq.domain.Producer;
import com.jd.journalq.domain.QosLevel;
import com.jd.journalq.exception.JournalqCode;
import com.jd.journalq.network.domain.BrokerNode;
import com.google.common.base.Preconditions;
import com.jd.journalq.toolkit.retry.RetryPolicy;
import com.jd.journalq.toolkit.service.Service;
import org.apache.commons.collections.CollectionUtils;
import org.slf4j.Logger;
import org.slf4j.LoggerFactory;

import java.util.List;
import java.util.concurrent.TimeUnit;

/**
 * MessageProducerInner
 * author: gaohaoxiang
 * email: gaohaoxiang@jd.com
 * date: 2019/1/4
 */
public class MessageProducerInner extends Service {

    protected static final Logger logger = LoggerFactory.getLogger(MessageProducerInner.class);

    private ProducerConfig config;
    private NameServerConfig nameServerConfig;
    private MessageSender messageSender;
    private ClusterManager clusterManager;
    private ProducerClientManager producerClientManager;
    private PartitionSelectorManager partitionSelectorManager;
    private ProducerInterceptorManager producerInterceptorManager;

    public MessageProducerInner(ProducerConfig config, NameServerConfig nameServerConfig, MessageSender messageSender, ClusterManager clusterManager, ProducerClientManager producerClientManager) {
        this(config, nameServerConfig, messageSender, clusterManager, producerClientManager, new ProducerInterceptorManager());
    }

    public MessageProducerInner(ProducerConfig config, NameServerConfig nameServerConfig,
                                MessageSender messageSender, ClusterManager clusterManager,
                                ProducerClientManager producerClientManager, ProducerInterceptorManager producerInterceptorManager) {
        this.config = config;
        this.nameServerConfig = nameServerConfig;
        this.messageSender = messageSender;
        this.clusterManager = clusterManager;
        this.producerClientManager = producerClientManager;
        this.producerInterceptorManager = producerInterceptorManager;
    }

    @Override
    protected void validate() throws Exception {
        partitionSelectorManager = new PartitionSelectorManager();
    }

    public synchronized void addInterceptor(ProducerInterceptor interceptor) {
        producerInterceptorManager.addInterceptor(interceptor);
    }

    public synchronized void removeInterceptor(ProducerInterceptor interceptor) {
        producerInterceptorManager.removeInterceptor(interceptor);
    }

    public SendResult send(ProduceMessage message, String txId, long timeout, TimeUnit timeoutUnit, boolean isOneway, boolean failover, AsyncProduceCallback callback) {
        AsyncBatchProduceCallback asyncBatchProduceCallback = (callback == null ? null : new AsyncBatchProduceCallbackAdapter(callback));
        List<SendResult> sendResults = batchSend(Lists.newArrayList(message), txId, timeout, timeoutUnit, isOneway, failover, asyncBatchProduceCallback);
        if (CollectionUtils.isEmpty(sendResults)) {
            return null;
        }
        return sendResults.get(0);
    }

    public List<SendResult> batchSend(List<ProduceMessage> messages, String txId, long timeout, TimeUnit timeoutUnit, boolean isOneway, boolean failover, AsyncBatchProduceCallback callback) {
        Preconditions.checkArgument(timeoutUnit != null, "timeoutUnit not null");
        ProduceMessageChecker.checkMessages(messages, config);

        return doBatchSend(messages, txId, timeout, timeoutUnit, isOneway, failover, callback);
    }

    public List<SendResult> doBatchSend(List<ProduceMessage> messages, String txId, long timeout, TimeUnit timeoutUnit, boolean isOneway, boolean failover, AsyncBatchProduceCallback callback) {
        TopicMetadata topicMetadata = getAndCheckTopicMetadata(messages.get(0).getTopic());
        List<BrokerNode> brokers = getRegionBrokers(topicMetadata);
        brokers = filterNotAvailableBrokers(brokers);
        List<PartitionMetadata> partitions = getBrokerPartitions(topicMetadata, brokers);
        PartitionMetadata partition = dispatchPartitions(messages, topicMetadata, partitions, null);

        return doBatchSend(messages, topicMetadata, partition, partitions, txId, timeout, timeoutUnit, isOneway, failover, callback);
    }

    public List<SendResult> doBatchSend(final List<ProduceMessage> messages, final TopicMetadata topicMetadata, final PartitionMetadata partition, final List<PartitionMetadata> partitions,
                                        final String txId, final long timeout, final TimeUnit timeoutUnit, final boolean isOneway, final boolean failover, final AsyncBatchProduceCallback callback) {

        try {
            return new ProducerInvocation(config, nameServerConfig, topicMetadata,messages, producerInterceptorManager, new ProducerInvoker() {
                @Override
                public List<SendResult> invoke(ProduceContext context) {
                    return doBatchSendInternal(messages, topicMetadata, partition, partitions, txId, timeout, timeoutUnit, isOneway, failover, callback);
                }

                @Override
                public List<SendResult> reject(ProduceContext context) {
                    throw new ProducerException("reject send", JournalqCode.CN_UNKNOWN_ERROR.getCode());
                }
            }).invoke();
        } catch (Exception e) {
            if (e instanceof ProducerException) {
                throw (ProducerException) e;
            } else {
                throw new ProducerException(e);
            }
        }
    }

    protected List<SendResult> doBatchSendInternal(List<ProduceMessage> messages, TopicMetadata topicMetadata, PartitionMetadata partition, List<PartitionMetadata> partitions,
                                                   String txId, long timeout, TimeUnit timeoutUnit, boolean isOneway, boolean failover, AsyncBatchProduceCallback callback) {

        List<PartitionMetadata> partitionBlackList = null;
        Producer.ProducerPolicy producerPolicy = topicMetadata.getProducerPolicy();

        String topic = topicMetadata.getTopic();
        String app = config.getApp();
        long produceTimeout = (config.getProduceTimeout() == ProducerConfig.NONE_PRODUCE_TIMEOUT ? producerPolicy.getTimeOut() : config.getProduceTimeout());
        timeout = timeoutUnit.toMillis(timeout);

        RetryPolicy retryPolicy = config.getRetryPolicy();
        int retryTimes = 0;
        int retryLimit = (failover ? retryPolicy.getMaxRetrys() : 0);
        Exception lastException = null;
        List<SendResult> result = null;

        for (int i = 0; i <= retryLimit; i++) {
            if (retryTimes != 0 && failover) {
                if (partitionBlackList == null) {
                    partitionBlackList = Lists.newLinkedList();
                }
                partitionBlackList.add(partition);
                ProducerHelper.clearPartitions(messages);
                partition = dispatchPartitions(messages, topicMetadata, partitions, partitionBlackList);
            }

            try {
                result = doBatchSend(partition.getLeader(), topic, app, messages, txId, config.getQosLevel(), produceTimeout, timeout, isOneway, callback);
                break;
            } catch (MetadataException e) {
                lastException = e;
                retryTimes++;
                topicMetadata = getAndCheckTopicMetadata(topicMetadata.getTopic());
                logger.debug("send message exception, topic: {}, app:{} messages: {}", topic, app, messages, e);
            } catch (NeedRetryException e) {
                lastException = new ProducerException(e.getMessage(), e.getCode(), e.getCause());
                retryTimes++;
                logger.debug("send message exception, topic: {}, app:{} messages: {}", topic, app, messages, e);
            } catch (ClientException e) {
                lastException = e;
                retryTimes++;
                logger.debug("send message exception, topic: {}, app:{} messages: {}", topic, app, messages, e);
            }catch (Exception e) {
                logger.error("send message exception, topic: {}, app:{} messages: {}", topic, app, messages, e);
                new ProducerException(lastException);
            }
        }

        if (retryTimes > retryPolicy.getMaxRetrys()) {
            if (lastException instanceof ProducerException) {
                throw (ProducerException) lastException;
            }
            throw new ProducerException(lastException);
        }
        if (retryTimes != 0) {
            logger.warn("send message success, retry {} times, topic: {}, app: {}, partitions: {}, error: {}", retryTimes, topic, app, partitionBlackList, lastException.getMessage());
        }
        return result;
    }

    protected List<SendResult> doBatchSend(BrokerNode brokerNode, String topic, String app, List<ProduceMessage> messages, String txId, QosLevel qosLevel,
                                           long produceTimeout, long timeout, boolean isOneway, final AsyncBatchProduceCallback callback) {

        if (logger.isDebugEnabled()) {
            logger.debug("batch send message, broker: {}, topic: {}, app: {}, messages: {}, txId: {}, qosLevel: {}", brokerNode, topic, app, messages, txId, qosLevel);
        }

        if (isOneway) {
            messageSender.batchSendOneway(brokerNode, topic, app, txId, messages, qosLevel, produceTimeout, timeout);
            return null;
        }

        if (callback == null) {
            SendBatchResultData sendBatchResultData = messageSender.batchSend(brokerNode, topic, app, txId, messages, qosLevel, produceTimeout, timeout);
            return handleSendBatchResultData(topic, app, sendBatchResultData);
        } else {
            messageSender.batchSendAsync(brokerNode, topic, app, txId, messages, qosLevel, produceTimeout, timeout, new AsyncBatchSendCallback() {
                @Override
                public void onSuccess(List<ProduceMessage> messages, SendBatchResultData result) {
                    if (result.getCode().equals(JournalqCode.SUCCESS)) {
                        callback.onSuccess(messages, result.getResult());
                    } else {
                        callback.onException(messages, new ProducerException(result.getCode().getMessage(), result.getCode().getCode()));
                    }
                }

                @Override
                public void onException(List<ProduceMessage> messages, Throwable cause) {
                    callback.onException(messages, cause);
                }
            });
            return null;
        }
    }

    protected List<SendResult> handleSendBatchResultData(String topic, String app, SendBatchResultData sendBatchResultData) {
        if (sendBatchResultData == null) {
            throw new ProducerException(JournalqCode.CN_UNKNOWN_ERROR.getMessage(), JournalqCode.CN_UNKNOWN_ERROR.getCode());
        }

        JournalqCode code = sendBatchResultData.getCode();
        if (code.equals(JournalqCode.SUCCESS)) {
            return sendBatchResultData.getResult();
        }

        switch (code) {
            case CN_NO_PERMISSION:
            case CN_SERVICE_NOT_AVAILABLE:
            case FW_PRODUCE_MESSAGE_BROKER_NOT_LEADER: {
                // 尝试更新元数据
                logger.debug("send message error, no permission, topic: {}", topic);
                clusterManager.updateTopicMetadata(topic, app);
                throw new MetadataException(code.getMessage(), code.getCode());
            }
            case FW_PUT_MESSAGE_TOPIC_NOT_WRITE: {
                logger.debug("send message error, not write, topic: {}", topic);
                break;
            }
            case FW_TOPIC_NOT_EXIST: {
                logger.debug("send message error, topic not exist, topic: {}", topic);
                throw new ProducerException(code.getMessage(), code.getCode());
            }
            default: {
                logger.error("send message error, topic: {}, code: {}, error: {}", topic, code, code.getMessage());
                throw new NeedRetryException(code.getMessage(), code.getCode());
            }
        }
        throw new NeedRetryException(code.getMessage(), code.getCode());
    }

    public TopicMetadata getAndCheckTopicMetadata(String topic) {
        TopicMetadata topicMetadata = clusterManager.fetchTopicMetadata(getTopicFullName(topic), config.getApp());
        if (topicMetadata == null) {
            throw new ProducerException(String.format("topic %s is not exist", topic), JournalqCode.FW_TOPIC_NOT_EXIST.getCode());
        }
        if (topicMetadata.getProducerPolicy() == null) {
            throw new ProducerException(String.format("topic %s producer %s is not exist", topic, nameServerConfig.getApp()), JournalqCode.FW_PRODUCER_NOT_EXISTS.getCode());
        }
        return topicMetadata;
    }

    public String getTopicFullName(String topic) {
        return NameServerHelper.getTopicFullName(topic, nameServerConfig);
    }

    public List<BrokerNode> getRegionBrokers(TopicMetadata topicMetadata) {
        if (topicMetadata.getProducerPolicy().getNearby()) {
            return topicMetadata.getNearbyBrokers();
        } else {
            return topicMetadata.getBrokers();
        }
    }

    public List<BrokerNode> filterNotAvailableBrokers(List<BrokerNode> brokerNodes) {
        if (CollectionUtils.isEmpty(brokerNodes)) {
            return brokerNodes;
        }
        List<BrokerNode> newBrokerNodes = null;
        for (BrokerNode brokerNode : brokerNodes) {
            ProducerClient client = producerClientManager.tryGetClient(brokerNode);
            if (client == null || client.getState().equals(ClientState.CONNECTED)) {
                continue;
            }
            if (newBrokerNodes == null) {
                newBrokerNodes = Lists.newArrayList(brokerNodes);
            }
            newBrokerNodes.remove(brokerNode);
        }
        if (newBrokerNodes == null) {
            return brokerNodes;
        }
        return newBrokerNodes;
    }

    public List<PartitionMetadata> getBrokerPartitions(TopicMetadata topicMetadata, List<BrokerNode> brokerNodes) {
        if (topicMetadata.getBrokers().equals(brokerNodes)) {
            return topicMetadata.getPartitions();
        }
        List<PartitionMetadata> result = Lists.newArrayListWithCapacity(topicMetadata.getPartitions().size());
        for (BrokerNode brokerNode : brokerNodes) {
            List<PartitionMetadata> brokerPartitions = topicMetadata.getBrokerPartitions(brokerNode.getId());
            if (brokerPartitions != null) {
                result.addAll(brokerPartitions);
            }
        }
        return result;
    }

    public PartitionMetadata dispatchPartitions(List<ProduceMessage> messages, TopicMetadata topicMetadata, List<PartitionMetadata> partitions) {
        return dispatchPartitions(messages, topicMetadata, partitions, null);
    }

    public PartitionMetadata dispatchPartitions(List<ProduceMessage> messages, TopicMetadata topicMetadata, List<PartitionMetadata> partitions, List<PartitionMetadata> partitionBlackList) {
        if (CollectionUtils.isEmpty(partitions)) {
            throw new ProducerException(String.format("no partitions available, topic: %s, messages: %s", topicMetadata.getTopic(), messages), JournalqCode.FW_TOPIC_NO_PARTITIONGROUP.getCode());
        }
        if (partitionBlackList != null) {
            partitions = ProducerHelper.filterBlackList(partitions, partitionBlackList);
        }
        if (CollectionUtils.isEmpty(partitions)) {
            throw new ProducerException(String.format("no partitions available, topic: %s, messages: %s", topicMetadata.getTopic(), messages), JournalqCode.FW_TOPIC_NO_PARTITIONGROUP.getCode());
        }
        PartitionSelector partitionSelector = partitionSelectorManager.getPartitionSelector(topicMetadata.getTopic(), config.getSelectorType());
        PartitionMetadata partition = ProducerHelper.dispatchPartitions(messages, topicMetadata, partitions, partitionSelector);
        if (partition == null || partition.getLeader() == null) {
<<<<<<< HEAD
            if (partitionBlackList == null) {
                partitionBlackList = Lists.newArrayList();
            }
            partitionBlackList.add(partition);
            return dispatchPartitions(messages, topicMetadata, partitions, partitionBlackList);
=======
            throw new ProducerException(String.format("partition is not available, topic: %s, messages: %s", topicMetadata.getTopic(), messages), JournalqCode.FW_TOPIC_NO_PARTITIONGROUP.getCode());
>>>>>>> c56b1563
        }
        ProducerHelper.setPartitions(messages, partition.getId());
        return partition;
    }
}<|MERGE_RESOLUTION|>--- conflicted
+++ resolved
@@ -359,15 +359,11 @@
         PartitionSelector partitionSelector = partitionSelectorManager.getPartitionSelector(topicMetadata.getTopic(), config.getSelectorType());
         PartitionMetadata partition = ProducerHelper.dispatchPartitions(messages, topicMetadata, partitions, partitionSelector);
         if (partition == null || partition.getLeader() == null) {
-<<<<<<< HEAD
             if (partitionBlackList == null) {
                 partitionBlackList = Lists.newArrayList();
             }
             partitionBlackList.add(partition);
             return dispatchPartitions(messages, topicMetadata, partitions, partitionBlackList);
-=======
-            throw new ProducerException(String.format("partition is not available, topic: %s, messages: %s", topicMetadata.getTopic(), messages), JournalqCode.FW_TOPIC_NO_PARTITIONGROUP.getCode());
->>>>>>> c56b1563
         }
         ProducerHelper.setPartitions(messages, partition.getId());
         return partition;
