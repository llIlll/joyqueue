/**
 * Licensed under the Apache License, Version 2.0 (the "License");
 * you may not use this file except in compliance with the License.
 * You may obtain a copy of the License at
 *
 *     http://www.apache.org/licenses/LICENSE-2.0
 *
 * Unless required by applicable law or agreed to in writing, software
 * distributed under the License is distributed on an "AS IS" BASIS,
 * WITHOUT WARRANTIES OR CONDITIONS OF ANY KIND, either express or implied.
 * See the License for the specific language governing permissions and
 * limitations under the License.
 */
package com.jd.journalq.client.internal.producer.support;

import com.google.common.collect.Lists;
import com.google.common.collect.Maps;
import com.jd.journalq.client.internal.exception.ClientException;
import com.jd.journalq.client.internal.producer.MessageSender;
import com.jd.journalq.client.internal.producer.callback.AsyncBatchSendCallback;
import com.jd.journalq.client.internal.producer.callback.AsyncMultiBatchSendCallback;
import com.jd.journalq.client.internal.producer.callback.AsyncSendCallback;
import com.jd.journalq.client.internal.producer.config.SenderConfig;
import com.jd.journalq.client.internal.producer.converter.MessageSenderConverter;
import com.jd.journalq.client.internal.producer.domain.FetchFeedbackData;
import com.jd.journalq.client.internal.producer.domain.ProduceMessage;
import com.jd.journalq.client.internal.producer.domain.SendBatchResultData;
import com.jd.journalq.client.internal.producer.domain.SendPrepareResult;
import com.jd.journalq.client.internal.producer.domain.SendResultData;
import com.jd.journalq.client.internal.producer.transport.ProducerClient;
import com.jd.journalq.client.internal.producer.transport.ProducerClientGroup;
import com.jd.journalq.client.internal.producer.transport.ProducerClientManager;
import com.jd.journalq.client.internal.transport.ConnectionState;
import com.jd.journalq.domain.QosLevel;
<<<<<<< HEAD
import com.jd.journalq.exception.JMQCode;
import com.jd.journalq.network.command.FetchProduceFeedbackResponse;
import com.jd.journalq.network.command.ProduceMessagePrepareResponse;
import com.jd.journalq.network.command.ProduceMessageResponse;
=======
import com.jd.journalq.exception.JournalqCode;
import com.jd.journalq.network.command.FetchProduceFeedbackAck;
import com.jd.journalq.network.command.ProduceMessageAck;
>>>>>>> c56b1563
import com.jd.journalq.network.command.ProduceMessageAckData;
import com.jd.journalq.network.command.ProduceMessageCommitAck;
import com.jd.journalq.network.command.ProduceMessageData;
import com.jd.journalq.network.command.ProduceMessageRollbackResponse;
import com.jd.journalq.network.command.TxStatus;
import com.jd.journalq.network.domain.BrokerNode;
import com.jd.journalq.network.transport.command.Command;
import com.jd.journalq.network.transport.command.CommandCallback;
import com.jd.journalq.toolkit.concurrent.SimpleFuture;
import com.google.common.base.Preconditions;
import com.jd.journalq.toolkit.service.Service;
import org.apache.commons.collections.CollectionUtils;
import org.slf4j.Logger;
import org.slf4j.LoggerFactory;

import java.util.Collection;
import java.util.List;
import java.util.Map;
import java.util.Set;
import java.util.concurrent.Future;

/**
 * DefaultMessageSender
 * author: gaohaoxiang
 * email: gaohaoxiang@jd.com
 * date: 2018/12/10
 */
public class DefaultMessageSender extends Service implements MessageSender {

    protected static final Logger logger = LoggerFactory.getLogger(DefaultMessageSender.class);

    private ProducerClientManager producerClientManager;
    private SenderConfig config;
    private ConnectionState connectionState = new ConnectionState();

    public DefaultMessageSender(ProducerClientManager producerClientManager, SenderConfig config) {
        Preconditions.checkArgument(producerClientManager != null, "producerClientManager not null");

        this.producerClientManager = producerClientManager;
        this.config = config;
    }

    @Override
    public SendResultData send(BrokerNode brokerNode, String topic, String app, String txId, ProduceMessage message, QosLevel qosLevel, long produceTimeout, long timeout) {
        List<ProduceMessage> messages = Lists.newArrayList(message);
        SendBatchResultData sendBatchResultData = batchSend(brokerNode, topic, app, txId, messages, qosLevel, produceTimeout, timeout);

        SendResultData sendResultData = new SendResultData();
        sendResultData.setCode(sendBatchResultData.getCode());
        if (CollectionUtils.isNotEmpty(sendBatchResultData.getResult())) {
            sendResultData.setResult(sendBatchResultData.getResult().get(0));
        }
        return sendResultData;
    }

    @Override
    public SendBatchResultData batchSend(BrokerNode brokerNode, String topic, String app, String txId, List<ProduceMessage> messages, QosLevel qosLevel, long produceTimeout, long timeout) {
        Map<String, List<ProduceMessage>> messageMap = Maps.newHashMapWithExpectedSize(1);
        messageMap.put(topic, messages);

        Map<String, SendBatchResultData> produceBatchResultDataMap = batchSend(brokerNode, app, txId, messageMap, qosLevel, produceTimeout, timeout);
        return produceBatchResultDataMap.get(topic);
    }

    @Override
    public void sendAsync(BrokerNode brokerNode, String topic,
                          String app, String txId,
                          final ProduceMessage message, QosLevel qosLevel,
                          long produceTimeout, long timeout,
                          final AsyncSendCallback callback) {
        List<ProduceMessage> messages = Lists.newArrayList(message);
        batchSendAsync(brokerNode, topic, app, txId, messages, qosLevel, produceTimeout, timeout, new AsyncBatchSendCallback() {
            @Override
            public void onSuccess(List<ProduceMessage> messages, SendBatchResultData sendBatchResultData) {
                SendResultData sendResultData = new SendResultData();
                sendResultData.setCode(sendBatchResultData.getCode());
                if (CollectionUtils.isNotEmpty(sendBatchResultData.getResult())) {
                    sendResultData.setResult(sendBatchResultData.getResult().get(0));
                }
                callback.onSuccess(message, sendResultData);
            }

            @Override
            public void onException(List<ProduceMessage> messages, Throwable cause) {
                callback.onException(message, cause);
            }
        });
    }

    @Override
    public void batchSendAsync(BrokerNode brokerNode, final String topic,
                               String app, String txId,
                               List<ProduceMessage> messages, QosLevel qosLevel,
                               long produceTimeout, long timeout,
                               final AsyncBatchSendCallback callback) {
        Map<String, List<ProduceMessage>> messageMap = Maps.newHashMapWithExpectedSize(1);
        messageMap.put(topic, messages);

        batchSendAsync(brokerNode, app, txId, messageMap, qosLevel, produceTimeout, timeout, new AsyncMultiBatchSendCallback() {
            @Override
            public void onSuccess(Map<String, List<ProduceMessage>> messages, Map<String, SendBatchResultData> result) {
                SendBatchResultData sendBatchResultData = result.get(topic);
                callback.onSuccess(messages.get(topic), sendBatchResultData);
            }

            @Override
            public void onException(Map<String, List<ProduceMessage>> messages, Throwable cause) {
                callback.onException(messages.get(topic), cause);
            }
        });
    }

    @Override
    public Future<SendBatchResultData> batchSendAsync(BrokerNode brokerNode, final String topic,
                                                      String app, String txId,
                                                      List<ProduceMessage> messages, QosLevel qosLevel,
                                                      long produceTimeout, long timeout) {
        final SimpleFuture<SendBatchResultData> future = new SimpleFuture<SendBatchResultData>();
        Map<String, List<ProduceMessage>> messageMap = Maps.newHashMapWithExpectedSize(1);
        messageMap.put(topic, messages);

        batchSendAsync(brokerNode, app, txId, messageMap, qosLevel, produceTimeout, timeout, new AsyncMultiBatchSendCallback() {
            @Override
            public void onSuccess(Map<String, List<ProduceMessage>> messages, Map<String, SendBatchResultData> result) {
                SendBatchResultData sendBatchResultData = result.get(topic);
                future.setResponse(sendBatchResultData);
            }

            @Override
            public void onException(Map<String, List<ProduceMessage>> messages, Throwable cause) {
                future.setThrowable(cause);
            }
        });
        return future;
    }

    @Override
    public void sendOneway(BrokerNode brokerNode, String topic, String app, String txId, ProduceMessage message, QosLevel qosLevel, long produceTimeout, long timeout) {
        List<ProduceMessage> messages = Lists.newArrayList(message);
        batchSendOneway(brokerNode, topic, app, txId, messages, qosLevel, produceTimeout, timeout);
    }

    @Override
    public void batchSendOneway(BrokerNode brokerNode, String topic, String app, String txId, List<ProduceMessage> messages, QosLevel qosLevel, long produceTimeout, long timeout) {
        Map<String, List<ProduceMessage>> messageMap = Maps.newHashMapWithExpectedSize(1);
        messageMap.put(topic, messages);

        batchSendOneway(brokerNode, app, txId, messageMap, qosLevel, produceTimeout, timeout);
    }

    @Override
    public void batchSendOneway(BrokerNode brokerNode, String app, String txId, Map<String, List<ProduceMessage>> messages, QosLevel qosLevel, long produceTimeout, long timeout) {
        checkState();
        Map<String, ProduceMessageData> data = Maps.newHashMap();

        for (Map.Entry<String, List<ProduceMessage>> entry : messages.entrySet()) {
            String topic = entry.getKey();
<<<<<<< HEAD
            ProduceMessageData produceMessageData = MessageSenderConverter.convertToProduceMessageData(topic, app, txId, entry.getValue(), qosLevel, produceTimeout,
                    config.isCompress(), config.getCompressThreshold(), config.getCompressType(), config.isBatch());
=======
            ProduceMessageData produceMessageData = MessageSenderConverter.convertToProduceMessageData(topic, app,
                    txId, entry.getValue(),
                    qosLevel, produceTimeout,
                    config.isCompress(), config.getCompressThreshold(),
                    config.getCompressType());
>>>>>>> c56b1563
            data.put(topic, produceMessageData);
        }

        ProducerClient client = producerClientManager.getOrCreateClient(brokerNode);
        handleAddProducers(brokerNode, messages.keySet(), app, client);
        client.produceMessageOneway(app, data, timeout);
    }

    @Override
    public Map<String, SendBatchResultData> batchSend(BrokerNode brokerNode, String app,
                                                      String txId, Map<String, List<ProduceMessage>> messages,
                                                      QosLevel qosLevel, long produceTimeout,
                                                      long timeout) {
        checkState();
        Map<String, ProduceMessageData> data = Maps.newHashMap();

        for (Map.Entry<String, List<ProduceMessage>> entry : messages.entrySet()) {
            String topic = entry.getKey();
<<<<<<< HEAD
            ProduceMessageData produceMessageData = MessageSenderConverter.convertToProduceMessageData(topic, app, txId, entry.getValue(), qosLevel, produceTimeout,
                    config.isCompress(), config.getCompressThreshold(), config.getCompressType(), config.isBatch());
=======
            ProduceMessageData produceMessageData = MessageSenderConverter.convertToProduceMessageData(topic, app,
                    txId, entry.getValue(),
                    qosLevel, produceTimeout,
                    config.isCompress(), config.getCompressThreshold(),
                    config.getCompressType());
>>>>>>> c56b1563
            data.put(topic, produceMessageData);
        }

        ProducerClient client = producerClientManager.getOrCreateClient(brokerNode);
        handleAddProducers(brokerNode, messages.keySet(), app, client);

        ProduceMessageResponse produceMessageResponse = client.produceMessage(app, data, timeout);
        Map<String, SendBatchResultData> result = Maps.newHashMap();
        for (Map.Entry<String, ProduceMessageAckData> entry : produceMessageResponse.getData().entrySet()) {
            result.put(entry.getKey(), MessageSenderConverter.convertToBatchResultData(entry.getKey(), app, entry.getValue()));
        }

        return result;
    }

    @Override
    public void batchSendAsync(BrokerNode brokerNode, final String app,
                               String txId, final Map<String, List<ProduceMessage>> messages,
                               QosLevel qosLevel, long produceTimeout,
                               long timeout, final AsyncMultiBatchSendCallback callback) {
        checkState();
        Map<String, ProduceMessageData> data = Maps.newHashMap();

        for (Map.Entry<String, List<ProduceMessage>> entry : messages.entrySet()) {
            String topic = entry.getKey();
<<<<<<< HEAD
            ProduceMessageData produceMessageData = MessageSenderConverter.convertToProduceMessageData(topic, app, txId, entry.getValue(), qosLevel, produceTimeout,
                    config.isCompress(), config.getCompressThreshold(), config.getCompressType(), config.isBatch());
=======
            ProduceMessageData produceMessageData = MessageSenderConverter.convertToProduceMessageData(topic, app,
                    txId, entry.getValue(),
                    qosLevel, produceTimeout,
                    config.isCompress(), config.getCompressThreshold(),
                    config.getCompressType());
>>>>>>> c56b1563
            data.put(topic, produceMessageData);
        }

        ProducerClient client = producerClientManager.getOrCreateClient(brokerNode);
        handleAddProducers(brokerNode, messages.keySet(), app, client);

        try {
            client.asyncProduceMessage(app, data, timeout, new CommandCallback() {
                @Override
                public void onSuccess(Command request, Command response) {
                    ProduceMessageResponse produceMessageResponse = (ProduceMessageResponse) response.getPayload();
                    Map<String, SendBatchResultData> produceBatchResultData = Maps.newHashMap();
                    for (Map.Entry<String, ProduceMessageAckData> entry : produceMessageResponse.getData().entrySet()) {
                        produceBatchResultData.put(entry.getKey(), MessageSenderConverter.convertToBatchResultData(entry.getKey(), app, entry.getValue()));
                    }
                    callback.onSuccess(messages, produceBatchResultData);
                }

                @Override
                public void onException(Command request, Throwable cause) {
                    callback.onException(messages, cause);
                }
            });
        } catch (ClientException e) {
            callback.onException(messages, e);
        }
    }

    @Override
    public Future<Map<String, SendBatchResultData>> batchSendAsync(BrokerNode brokerNode, String app,
                                                                   String txId, Map<String, List<ProduceMessage>> messages,
                                                                   QosLevel qosLevel, long produceTimeout, long timeout) {
        final SimpleFuture<Map<String, SendBatchResultData>> future = new SimpleFuture<Map<String, SendBatchResultData>>();
        batchSendAsync(brokerNode, app, txId, messages, qosLevel, produceTimeout, timeout, new AsyncMultiBatchSendCallback() {
            @Override
            public void onSuccess(Map<String, List<ProduceMessage>> messages, Map<String, SendBatchResultData> result) {
                future.setResponse(result);
            }

            @Override
            public void onException(Map<String, List<ProduceMessage>> messages, Throwable cause) {
                future.setThrowable(cause);
            }
        });
        return future;
    }

    @Override
    public SendPrepareResult prepare(BrokerNode brokerNode, String topic, String app, String transactionId, long sequence, long transactionTimeout, long timeout) {
        checkState();
        ProducerClient client = producerClientManager.getOrCreateClient(brokerNode);
        handleAddProducers(brokerNode, Lists.newArrayList(topic), app, client);

        ProduceMessagePrepareResponse produceMessagePrepareResponse = client.produceMessagePrepare(topic, app, sequence, transactionId, transactionTimeout, timeout);
        return new SendPrepareResult(produceMessagePrepareResponse.getTxId(), produceMessagePrepareResponse.getCode());
    }

    @Override
    public JournalqCode commit(BrokerNode brokerNode, String topic, String app, String txId, long timeout) {
        checkState();
        ProducerClient client = producerClientManager.getOrCreateClient(brokerNode);
        handleAddProducers(brokerNode, Lists.newArrayList(topic), app, client);

        ProduceMessageCommitAck produceMessageCommitAck = client.produceMessageCommit(topic, app, txId, timeout);
        return produceMessageCommitAck.getCode();
    }

    @Override
    public JournalqCode rollback(BrokerNode brokerNode, String topic, String app, String txId, long timeout) {
        checkState();
        ProducerClient client = producerClientManager.getOrCreateClient(brokerNode);
        handleAddProducers(brokerNode, Lists.newArrayList(topic), app, client);

        ProduceMessageRollbackResponse produceMessageRollbackResponse = client.produceMessageRollback(topic, app, txId, timeout);
        return produceMessageRollbackResponse.getCode();
    }

    @Override
    public FetchFeedbackData fetchFeedback(BrokerNode brokerNode, String topic, String app, TxStatus txStatus, int count, long longPollTimeout, long timeout) {
        checkState();
        ProducerClient client = producerClientManager.getOrCreateClient(brokerNode);
        handleAddProducers(brokerNode, Lists.newArrayList(topic), app, client);

        FetchProduceFeedbackResponse fetchProduceFeedbackResponse = client.fetchFeedback(topic, app, txStatus, count, longPollTimeout, timeout);
        return MessageSenderConverter.convertToFetchFeedbackData(topic, app, fetchProduceFeedbackResponse);
    }

    protected void checkState() {
        if (!isStarted()) {
            throw new ClientException("sender is not started", JournalqCode.CN_SERVICE_NOT_AVAILABLE.getCode());
        }
    }

    protected void handleAddProducers(BrokerNode brokerNode, Collection<String> topics, String app, ProducerClient client) {
        client.addProducers(topics, app);
        connectionState.addBrokerNode(brokerNode);
        connectionState.addTopics(topics);
        connectionState.addApp(app);
    }

    @Override
    protected void doStop() {
        handleRemoveProducers();
    }

    protected void handleRemoveProducers() {
        Set<BrokerNode> brokerNodes = connectionState.getBrokerNodes();
        Set<String> topics = connectionState.getTopics();
        Set<String> apps = connectionState.getApps();

        for (BrokerNode brokerNode : brokerNodes) {
            handleRemoveProducers(brokerNode, topics, apps);
        }
    }

    protected void handleRemoveProducers(BrokerNode brokerNode, Set<String> topics, Set<String> apps) {
        ProducerClientGroup clientGroup = producerClientManager.getClientGroup(brokerNode);
        if (clientGroup == null) {
            return;
        }
        for (String app : apps) {
            for (ProducerClient client : clientGroup.getClients()) {
                try {
                    client.removeProducers(topics, app);
                } catch (Exception e) {
                    logger.warn("remove producers exception, topics: {}, app: {}, exception: {}", topics, app, e.getMessage());
                    logger.debug("remove producers exception, topics: {}, app: {}", topics, app, e);
                }
            }
        }
    }
}<|MERGE_RESOLUTION|>--- conflicted
+++ resolved
@@ -32,18 +32,12 @@
 import com.jd.journalq.client.internal.producer.transport.ProducerClientManager;
 import com.jd.journalq.client.internal.transport.ConnectionState;
 import com.jd.journalq.domain.QosLevel;
-<<<<<<< HEAD
-import com.jd.journalq.exception.JMQCode;
 import com.jd.journalq.network.command.FetchProduceFeedbackResponse;
 import com.jd.journalq.network.command.ProduceMessagePrepareResponse;
 import com.jd.journalq.network.command.ProduceMessageResponse;
-=======
 import com.jd.journalq.exception.JournalqCode;
-import com.jd.journalq.network.command.FetchProduceFeedbackAck;
-import com.jd.journalq.network.command.ProduceMessageAck;
->>>>>>> c56b1563
 import com.jd.journalq.network.command.ProduceMessageAckData;
-import com.jd.journalq.network.command.ProduceMessageCommitAck;
+import com.jd.journalq.network.command.ProduceMessageCommitResponse;
 import com.jd.journalq.network.command.ProduceMessageData;
 import com.jd.journalq.network.command.ProduceMessageRollbackResponse;
 import com.jd.journalq.network.command.TxStatus;
@@ -199,16 +193,8 @@
 
         for (Map.Entry<String, List<ProduceMessage>> entry : messages.entrySet()) {
             String topic = entry.getKey();
-<<<<<<< HEAD
             ProduceMessageData produceMessageData = MessageSenderConverter.convertToProduceMessageData(topic, app, txId, entry.getValue(), qosLevel, produceTimeout,
                     config.isCompress(), config.getCompressThreshold(), config.getCompressType(), config.isBatch());
-=======
-            ProduceMessageData produceMessageData = MessageSenderConverter.convertToProduceMessageData(topic, app,
-                    txId, entry.getValue(),
-                    qosLevel, produceTimeout,
-                    config.isCompress(), config.getCompressThreshold(),
-                    config.getCompressType());
->>>>>>> c56b1563
             data.put(topic, produceMessageData);
         }
 
@@ -227,16 +213,8 @@
 
         for (Map.Entry<String, List<ProduceMessage>> entry : messages.entrySet()) {
             String topic = entry.getKey();
-<<<<<<< HEAD
             ProduceMessageData produceMessageData = MessageSenderConverter.convertToProduceMessageData(topic, app, txId, entry.getValue(), qosLevel, produceTimeout,
                     config.isCompress(), config.getCompressThreshold(), config.getCompressType(), config.isBatch());
-=======
-            ProduceMessageData produceMessageData = MessageSenderConverter.convertToProduceMessageData(topic, app,
-                    txId, entry.getValue(),
-                    qosLevel, produceTimeout,
-                    config.isCompress(), config.getCompressThreshold(),
-                    config.getCompressType());
->>>>>>> c56b1563
             data.put(topic, produceMessageData);
         }
 
@@ -262,16 +240,8 @@
 
         for (Map.Entry<String, List<ProduceMessage>> entry : messages.entrySet()) {
             String topic = entry.getKey();
-<<<<<<< HEAD
             ProduceMessageData produceMessageData = MessageSenderConverter.convertToProduceMessageData(topic, app, txId, entry.getValue(), qosLevel, produceTimeout,
                     config.isCompress(), config.getCompressThreshold(), config.getCompressType(), config.isBatch());
-=======
-            ProduceMessageData produceMessageData = MessageSenderConverter.convertToProduceMessageData(topic, app,
-                    txId, entry.getValue(),
-                    qosLevel, produceTimeout,
-                    config.isCompress(), config.getCompressThreshold(),
-                    config.getCompressType());
->>>>>>> c56b1563
             data.put(topic, produceMessageData);
         }
 
@@ -335,8 +305,8 @@
         ProducerClient client = producerClientManager.getOrCreateClient(brokerNode);
         handleAddProducers(brokerNode, Lists.newArrayList(topic), app, client);
 
-        ProduceMessageCommitAck produceMessageCommitAck = client.produceMessageCommit(topic, app, txId, timeout);
-        return produceMessageCommitAck.getCode();
+        ProduceMessageCommitResponse produceMessageCommitResponse = client.produceMessageCommit(topic, app, txId, timeout);
+        return produceMessageCommitResponse.getCode();
     }
 
     @Override
