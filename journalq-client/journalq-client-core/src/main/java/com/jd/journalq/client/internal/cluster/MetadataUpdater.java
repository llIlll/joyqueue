--- conflicted
+++ resolved
@@ -65,11 +65,7 @@
     @Override
     protected void validate() throws Exception {
         updateThreadPool = new ThreadPoolExecutor(config.getUpdateMetadataThread(), config.getUpdateMetadataThread(), 0L, TimeUnit.MILLISECONDS,
-<<<<<<< HEAD
                 new LinkedBlockingQueue<Runnable>(config.getUpdateMetadataQueueSize()), new NamedThreadFactory("journalq-cluster-updater"));
-=======
-                new LinkedBlockingQueue<Runnable>(config.getUpdateMetadataQueueSize()), new NamedThreadFactory("journalqcluster-updater"));
->>>>>>> c56b1563
     }
 
     @Override
