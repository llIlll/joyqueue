--- conflicted
+++ resolved
@@ -64,11 +64,7 @@
 
     @Override
     protected void doStart() throws Exception {
-<<<<<<< HEAD
         listenerExecutor = Executors.newSingleThreadExecutor(new NamedThreadFactory(String.format("journalq-consumer-dispatcher-%s", topic)));
-=======
-        listenerExecutor = Executors.newSingleThreadExecutor(new NamedThreadFactory(String.format("journalqconsumer-dispatch-%s", topic)));
->>>>>>> c56b1563
     }
 
     @Override
@@ -116,8 +112,8 @@
         }
     }
 
-    protected List<ConsumeReply> doBatchDispatch(TopicMetadata topicMetadata, final Consumer.ConsumerPolicy consumerPolicy,
-                                                 final List<ConsumeMessage> messages, final List<BatchMessageListener> listeners) {
+    protected List<ConsumeReply> doBatchDispatch(TopicMetadata topicMetadata, Consumer.ConsumerPolicy consumerPolicy,
+                                                 List<ConsumeMessage> messages, List<BatchMessageListener> listeners) {
         return new ConsumerInvocation(config, topic, nameServerConfig, messages, consumerInterceptorManager,
                 new BatchConsumerInvoker(config, topicMetadata, consumerPolicy, messages, listeners, listenerExecutor)).invoke();
     }
