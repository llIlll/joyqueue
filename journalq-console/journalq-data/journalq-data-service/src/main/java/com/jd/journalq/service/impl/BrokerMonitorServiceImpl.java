--- conflicted
+++ resolved
@@ -617,11 +617,7 @@
         partitionGroupMetricMap.forEach((k,v) ->{
             PartitionGroupPosition partitionGroupPosition = positionConvert(masterMetric,v);
             if (String.valueOf(masterBroker).equals(k)) {
-<<<<<<< HEAD
-                partitionGroupPosition.setMaster(true);
-=======
                 partitionGroupPosition.setLeader(true);
->>>>>>> 32c70e3c
             }
             partitionGroupPosition.setBrokerId(k);
             positionList.add(partitionGroupPosition);
