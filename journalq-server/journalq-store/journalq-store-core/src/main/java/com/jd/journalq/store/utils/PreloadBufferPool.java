/**
 * Licensed under the Apache License, Version 2.0 (the "License");
 * you may not use this file except in compliance with the License.
 * You may obtain a copy of the License at
 *
 *     http://www.apache.org/licenses/LICENSE-2.0
 *
 * Unless required by applicable law or agreed to in writing, software
 * distributed under the License is distributed on an "AS IS" BASIS,
 * WITHOUT WARRANTIES OR CONDITIONS OF ANY KIND, either express or implied.
 * See the License for the specific language governing permissions and
 * limitations under the License.
 */
package com.jd.journalq.store.utils;

import com.jd.journalq.toolkit.concurrent.LoopThread;
import com.jd.journalq.toolkit.format.Format;
import com.jd.journalq.toolkit.time.SystemClock;
import org.slf4j.Logger;
import org.slf4j.LoggerFactory;
import sun.misc.Cleaner;
import sun.misc.VM;
import sun.nio.ch.DirectBuffer;

import java.io.Closeable;
import java.lang.reflect.Method;
import java.nio.ByteBuffer;
import java.util.Comparator;
import java.util.List;
import java.util.Map;
import java.util.NoSuchElementException;
import java.util.Queue;
import java.util.Set;
import java.util.concurrent.ConcurrentHashMap;
import java.util.concurrent.ConcurrentLinkedQueue;
import java.util.concurrent.atomic.AtomicLong;
import java.util.stream.Collectors;
import java.util.stream.Stream;

/**
 * @author liyue25
 * Date: 2018-12-20
 */
public class PreloadBufferPool implements Closeable {
    public static final long DEFAULT_CACHE_LIFE_TIME_MS = 60000L;
    public static final long INTERVAL_MS = 50L;
    private static final Logger logger = LoggerFactory.getLogger(PreloadBufferPool.class);
    // 缓存比率：如果非堆内存使用率超过这个比率，就不再申请内存，抛出OOM。
    // 由于jvm在读写文件的时候会用到少量DirectBuffer作为缓存，必须预留一部分。
    private static final double CACHE_RATIO = 0.9d;
    /**
     * 缓存清理比率阈值，超过这个阈值执行缓存清理。
     */
    private static final double EVICT_RATIO = 0.8d;
    private final LoopThread preloadThread;
    private final LoopThread metricThread;
    private final LoopThread evictThread;
    private final long cacheLifetimeMs;
    private final long maxMemorySize;
    private final AtomicLong usedSize = new AtomicLong(0L);
    private final Set<BufferHolder> directBufferHolders = ConcurrentHashMap.newKeySet();
    private final Set<BufferHolder> mMapBufferHolders = ConcurrentHashMap.newKeySet();
    private Map<Integer, PreLoadCache> bufferCache = new ConcurrentHashMap<>();

    public PreloadBufferPool() {
        this(0L, DEFAULT_CACHE_LIFE_TIME_MS, Math.round(VM.maxDirectMemory() * CACHE_RATIO));
    }

    public PreloadBufferPool(long printMetricIntervalMs) {
        this(printMetricIntervalMs, DEFAULT_CACHE_LIFE_TIME_MS, Math.round(VM.maxDirectMemory() * CACHE_RATIO));
    }

    public PreloadBufferPool(long printMetricInterval, long cacheLifetimeMs, long maxMemorySize) {
        this.cacheLifetimeMs = cacheLifetimeMs;
        preloadThread = buildPreloadThread();
        preloadThread.start();

        if (printMetricInterval > 0) {
            metricThread = buildMetricThread(printMetricInterval);
            metricThread.start();
        } else {
            metricThread = null;
        }

        evictThread = buildEvictThread();
        evictThread.start();
        this.maxMemorySize = maxMemorySize;
        logger.info("Max direct memory size : {}.", Format.formatTraffic(maxMemorySize));
    }

    private LoopThread buildMetricThread(long printMetricInterval) {
        return LoopThread.builder()
                .name("DirectBufferPrintThread")
                .sleepTime(printMetricInterval, printMetricInterval)
                .doWork(() -> {
                    long totalUsed = usedSize.get();
                    long plUsed = bufferCache.values().stream().mapToLong(preLoadCache -> {
                        long cached = preLoadCache.cache.size();
                        long usedPreLoad = preLoadCache.onFlyCounter.get();
                        long totalSize = preLoadCache.bufferSize * (cached + usedPreLoad);
                        logger.info("PreloadCache usage: cached: {} * {} = {}, used: {} * {} = {}, total: {}",
                                Format.formatTraffic(preLoadCache.bufferSize), cached, Format.formatTraffic(preLoadCache.bufferSize * cached),
                                Format.formatTraffic(preLoadCache.bufferSize), usedPreLoad, Format.formatTraffic(preLoadCache.bufferSize * usedPreLoad),
                                Format.formatTraffic(totalSize));
                        return totalSize;
                    }).sum();
                    long mmpUsed = mMapBufferHolders.stream().mapToInt(BufferHolder::size).sum();
                    long directUsed = directBufferHolders.stream().mapToInt(BufferHolder::size).sum();
                    logger.info("Direct memory usage: preload/direct/mmp/used/max: {}/{}/{}/{}/{}.",
                            Format.formatTraffic(plUsed),
                            Format.formatTraffic(directUsed),
                            Format.formatTraffic(mmpUsed),
                            Format.formatTraffic(totalUsed),
                            Format.formatTraffic(maxMemorySize));

                })
                .daemon(true)
                .build();
    }

    private LoopThread buildPreloadThread() {
        return LoopThread.builder()
                .name("PreloadBufferPoolThread")
                .sleepTime(INTERVAL_MS, INTERVAL_MS)
                .doWork(this::preLoadBuffer)
                .onException(e -> logger.warn("PreloadBufferPoolThread exception:", e))
                .daemon(true)
                .build();
    }

    private LoopThread buildEvictThread() {
        return LoopThread.builder()
                .name("EvictThread")
                .sleepTime(INTERVAL_MS, INTERVAL_MS)
                .condition(() -> usedSize.get() > maxMemorySize * EVICT_RATIO)
                .doWork(this::evict)
                .onException(e -> logger.warn("EvictThread exception:", e))
                .daemon(true)
                .build();
    }


    /**
     * 清除文件缓存页。LRU。
     */
    private void evict() {
        // 先清除过期的
        Stream.concat(directBufferHolders.stream(), mMapBufferHolders.stream())
                .filter(holder -> SystemClock.now() - holder.lastAccessTime() > cacheLifetimeMs)
                .forEach(BufferHolder::evict);


        // 清理超过maxCount的缓存页
        for (PreLoadCache preLoadCache : bufferCache.values()) {
            while (preLoadCache.cache.size() > preLoadCache.maxCount) {
                if (usedSize.get() < maxMemorySize * EVICT_RATIO) {
                    return;
                }
                try {
                    destroyOne(preLoadCache.cache.remove());
                } catch (NoSuchElementException ignored) {
                }
            }
        }

        // 清理使用中最旧的页面，直到内存占用率达标

        if (usedSize.get() > maxMemorySize * EVICT_RATIO) {
            List<LruWrapper<BufferHolder>> sorted;
            sorted = Stream.concat(directBufferHolders.stream(), mMapBufferHolders.stream())
                    .filter(BufferHolder::isFree)
                    .map(bufferHolder -> new LruWrapper<>(bufferHolder, bufferHolder.lastAccessTime()))
                    .sorted(Comparator.comparing(LruWrapper::getLastAccessTime))
                    .collect(Collectors.toList());

            while (usedSize.get() > maxMemorySize * EVICT_RATIO && !sorted.isEmpty()) {
                LruWrapper<BufferHolder> wrapper = sorted.remove(0);
                BufferHolder holder = wrapper.get();
                if (holder.lastAccessTime() == wrapper.getLastAccessTime()) {
                    holder.evict();
                }
            }
        }


    }

    public synchronized boolean addPreLoad(int bufferSize, int coreCount, int maxCount) {
        return bufferCache.putIfAbsent(bufferSize, new PreLoadCache(bufferSize, coreCount, maxCount)) == null;
    }

    public void close() {
        this.preloadThread.stop();
        this.evictThread.stop();
        if (this.metricThread != null) {
            this.metricThread.stop();
        }
        bufferCache.values().forEach(p -> {
            while (!p.cache.isEmpty()) {
                destroyOne(p.cache.remove());

            }
        });
    }

    private void destroyOne(ByteBuffer byteBuffer) {
        usedSize.getAndAdd(-1 * byteBuffer.capacity());
        releaseIfDirect(byteBuffer);
    }

    private void preLoadBuffer() {

        for (PreLoadCache preLoadCache : bufferCache.values()) {
            try {
                while (preLoadCache.cache.size() < preLoadCache.coreCount && usedSize.get() + preLoadCache.bufferSize < maxMemorySize) {
                    preLoadCache.cache.add(createOne(preLoadCache.bufferSize));
                }
            } catch (OutOfMemoryError ignored) {
            }
        }
    }

    private ByteBuffer createOne(int size) {
        reserveMemory(size);
        return ByteBuffer.allocateDirect(size);

    }

    private void reserveMemory(int size) {
        while (usedSize.get() + size > maxMemorySize) {
            PreLoadCache preLoadCache = bufferCache.values().stream()
                    .filter(p -> p.cache.size() > 0)
                    .findAny().orElse(null);
            if (null != preLoadCache) {
                destroyOne(preLoadCache.cache.remove());
            } else {
                break;
            }
        }

        if (usedSize.get() + size > maxMemorySize) {
            // 如果内存不足，唤醒清理线程立即执行清理
            evictThread.wakeup();
            // 等待5x10ms，如果还不足抛出异常
            for (int i = 0; i < 5 && usedSize.get() + size > maxMemorySize; i++) {
                try {
                    Thread.sleep(10);
                } catch (InterruptedException e) {
                    logger.warn("Interrupted: ", e);
                }
            }
            if (usedSize.get() + size > maxMemorySize) {
                throw new OutOfMemoryError();
            }
        }

<<<<<<< HEAD
        if (usedSize.get() > maxMemorySize * EVICT_RATIO) {
            evictThread.wakeup();
=======
        if (usedSize.addAndGet(size) > maxMemorySize * EVICT_RATIO) {
            evictThread.weakup();
>>>>>>> 849719b5
        }
    }

    private void releaseIfDirect(ByteBuffer byteBuffer) {
        if (byteBuffer instanceof DirectBuffer) {
            try {
                Method getCleanerMethod;
                getCleanerMethod = byteBuffer.getClass().getMethod("cleaner");
                getCleanerMethod.setAccessible(true);
                Cleaner cleaner = (Cleaner) getCleanerMethod.invoke(byteBuffer, new Object[0]);
                cleaner.clean();
            } catch (Exception e) {
                logger.warn("Exception: ", e);
            }
        }
    }

    public void allocateMMap(BufferHolder bufferHolder) {
        reserveMemory(bufferHolder.size());
        long u;
        while (!usedSize.compareAndSet(u = usedSize.get(), u + bufferHolder.size())) {
            Thread.yield();
        }

        if (usedSize.get() > maxMemorySize * EVICT_RATIO) {
            evictThread.weakup();
        }
        mMapBufferHolders.add(bufferHolder);
    }

    public ByteBuffer allocateDirect(BufferHolder bufferHolder) {
        ByteBuffer buffer = allocateDirect(bufferHolder.size());
        directBufferHolders.add(bufferHolder);
        return buffer;
    }

    private ByteBuffer allocateDirect(int bufferSize) {
        try {
            PreLoadCache preLoadCache = bufferCache.get(bufferSize);
            if (null != preLoadCache) {
                try {
                    ByteBuffer byteBuffer = preLoadCache.cache.remove();
                    preLoadCache.onFlyCounter.getAndIncrement();
                    return byteBuffer;
                } catch (NoSuchElementException e) {
                    logger.debug("Pool is empty, create ByteBuffer: {}", bufferSize);
                    ByteBuffer byteBuffer = createOne(bufferSize);
                    preLoadCache.onFlyCounter.getAndIncrement();
                    return byteBuffer;
                }
            } else {
                logger.warn("No cached buffer in pool, create ByteBuffer: {}", bufferSize);
                return createOne(bufferSize);

            }
        } catch (OutOfMemoryError outOfMemoryError) {
            logger.debug("OOM: {}/{}.", Format.formatTraffic(usedSize.get()), Format.formatTraffic(maxMemorySize));
            throw outOfMemoryError;
        }
    }

    public void releaseDirect(ByteBuffer byteBuffer, BufferHolder bufferHolder) {
        directBufferHolders.remove(bufferHolder);
        int size = byteBuffer.capacity();
        PreLoadCache preLoadCache = bufferCache.get(size);
        if (null != preLoadCache) {
            byteBuffer.clear();
            preLoadCache.cache.add(byteBuffer);
            preLoadCache.onFlyCounter.getAndDecrement();
        } else {
            destroyOne(byteBuffer);
        }
    }

    public void releaseMMap(BufferHolder bufferHolder) {
        mMapBufferHolders.remove(bufferHolder);
        usedSize.getAndAdd(-1 * bufferHolder.size());

    }

    static class PreLoadCache {
        final int bufferSize;
        final int coreCount, maxCount;
        final Queue<ByteBuffer> cache = new ConcurrentLinkedQueue<>();
        final AtomicLong onFlyCounter = new AtomicLong(0L);

        PreLoadCache(int bufferSize, int coreCount, int maxCount) {
            this.bufferSize = bufferSize;
            this.coreCount = coreCount;
            this.maxCount = maxCount;
        }
    }

    private static class LruWrapper<V> {
        private final long lastAccessTime;
        private final V t;

        LruWrapper(V t, long lastAccessTime) {
            this.lastAccessTime = lastAccessTime;
            this.t = t;
        }

        private long getLastAccessTime() {
            return lastAccessTime;
        }

        private V get() {
            return t;
        }
    }
}<|MERGE_RESOLUTION|>--- conflicted
+++ resolved
@@ -254,13 +254,8 @@
             }
         }
 
-<<<<<<< HEAD
-        if (usedSize.get() > maxMemorySize * EVICT_RATIO) {
+        if (usedSize.addAndGet(size) > maxMemorySize * EVICT_RATIO) {
             evictThread.wakeup();
-=======
-        if (usedSize.addAndGet(size) > maxMemorySize * EVICT_RATIO) {
-            evictThread.weakup();
->>>>>>> 849719b5
         }
     }
 
