--- conflicted
+++ resolved
@@ -194,14 +194,9 @@
     public byte[][] readMessages(File file, long position, int count, boolean includeFileHeader) {
 
         try{
-<<<<<<< HEAD
-            StoreFile<ByteBuffer> storeFile = new StoreFileImpl<>(0, file, messageFileHeaderSize,
-                    new StoreMessageSerializer(maxMessageSize), bufferPool,  (int) file.length() - messageFileHeaderSize);
-=======
-            //TODO 
+            //TODO
             StoreFile<ByteBuffer> storeFile = null;//new StoreFileImpl<>(0, file, messageFileHeaderSize,
                   //  new StoreMessageSerializer(maxMessageSize), bufferPool,  (int) file.length() - messageFileHeaderSize,2048);
->>>>>>> 77bb96c3
             List<byte []> messages = new ArrayList<>(count);
             for (int i = 0; i < count; i++) {
                 ByteBuffer byteBuffer = storeFile.read((int) position, -1);
