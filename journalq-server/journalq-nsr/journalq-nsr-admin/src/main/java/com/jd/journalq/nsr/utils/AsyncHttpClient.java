/**
 * Licensed under the Apache License, Version 2.0 (the "License");
 * you may not use this file except in compliance with the License.
 * You may obtain a copy of the License at
 *
 *     http://www.apache.org/licenses/LICENSE-2.0
 *
 * Unless required by applicable law or agreed to in writing, software
 * distributed under the License is distributed on an "AS IS" BASIS,
 * WITHOUT WARRANTIES OR CONDITIONS OF ANY KIND, either express or implied.
 * See the License for the specific language governing permissions and
 * limitations under the License.
 */
package com.jd.journalq.nsr.utils;

import com.alibaba.fastjson.JSON;
import org.apache.http.HttpResponse;
import org.apache.http.HttpStatus;
import org.apache.http.client.config.RequestConfig;
import org.apache.http.client.methods.HttpGet;
import org.apache.http.client.methods.HttpPost;
import org.apache.http.client.methods.HttpUriRequest;
import org.apache.http.concurrent.FutureCallback;
import org.apache.http.entity.StringEntity;
import org.apache.http.impl.nio.client.CloseableHttpAsyncClient;
import org.apache.http.impl.nio.client.HttpAsyncClients;
import org.apache.http.util.EntityUtils;
import java.io.IOException;
import java.util.concurrent.CountDownLatch;
import java.util.concurrent.ExecutionException;
import java.util.concurrent.Future;
import java.util.concurrent.TimeUnit;
import java.util.concurrent.TimeoutException;


public class AsyncHttpClient {
<<<<<<< HEAD
    private  CloseableHttpAsyncClient httpclient;

    public AsyncHttpClient(){
        httpclient= HttpAsyncClients
                    .custom()
                    .setDefaultRequestConfig(RequestConfig.custom()
                    .setConnectTimeout(600)
                    .setSocketTimeout(700)
                    .setConnectionRequestTimeout(500).build()).build();
=======
    private static CloseableHttpAsyncClient httpclient = HttpAsyncClients.custom()
                                                        .setDefaultRequestConfig(RequestConfig.custom()
                                                        .setConnectTimeout(600)
                                                        .setSocketTimeout(700)
                                                        .setConnectionRequestTimeout(500).build()).build();
    static {
>>>>>>> 1ddef6de
        httpclient.start();
    }

    private  <T> Future<T> asyncRequest(HttpUriRequest request, Class<T> clazz){
        request.setHeader("Content-Type", "application/json;charset=utf-8");
        BasicFuture<T> futureResult=new BasicFuture();
        httpclient.execute(request, new FutureCallback<HttpResponse>() {
            @Override
            public void completed(HttpResponse result) {
                int statusCode=result.getStatusLine().getStatusCode();
                try {
                    String response = EntityUtils.toString(result.getEntity());
                    if (HttpStatus.SC_OK == statusCode) {
                        if(clazz.equals(String.class)){
                            futureResult.completed((T)response);
                        }else{
                            futureResult.completed(JSON.parseObject(response,clazz));
                        }
                    }else{

                      Exception e=  new Exception(response);
                      System.out.println(response);
                      failed(e);
                    }
                }catch (Exception e){
                    failed(e);
                }
            }
            @Override
            public void failed(Exception ex) {
                futureResult.failed(ex);
            }
            @Override
            public void cancelled() {
                futureResult.cancelled();
            }
        });
        return futureResult;
    }

    /**
     * Http post
     *
     **/
    public  <T> Future<T> post(String host,String path,String body,Class<T> clazz) throws Exception{
        HttpPost post=new HttpPost(host+path);
        post.setEntity(new StringEntity(body));
        return asyncRequest(post,clazz);
    }

    /**
     * Http get
     *
     *
     **/
    public  <T> Future<T> get(String host,String path,String body,Class<T> clazz) throws Exception{
        HttpGet get=new HttpGet(host+path);
        return asyncRequest(get,clazz);
    }

    /**
     *
     * Future simple implement
     *
     **/
    static class BasicFuture<T>  implements Future<T>,FutureCallback<T>{

        private CountDownLatch latch;
        private volatile T result;
        private volatile Throwable throwable;
        BasicFuture() {
            super();
            latch=new CountDownLatch(1);
        }

        @Override
        public void completed(T result) {
            this.result=result;
            notifyWaiter();
        }

        @Override
        public void failed(Exception ex) {
            this.throwable=ex;
            notifyWaiter();
        }

        @Override
        public void cancelled() {
            notifyWaiter();
        }

        public void notifyWaiter(){
            latch.countDown();
        }
        @Override
        public boolean cancel(boolean mayInterruptIfRunning) {
            notifyWaiter();
            return true;
        }

        @Override
        public boolean isCancelled() {
            return false;
        }

        @Override
        public boolean isDone() {
            return latch.getCount()==0?true:false;
        }

        @Override
        public T get() throws InterruptedException, ExecutionException {
            if(result==null&&!isDone()){
               latch.await();
            }
            return result;
        }

        @Override
        public T get(long timeout, TimeUnit unit) throws InterruptedException, ExecutionException, TimeoutException {
            if(result==null&&!isDone()){
                latch.await(timeout,unit);
            }
            return result;
        }
    }

    public  void close() throws IOException {
        if(httpclient.isRunning()) {
            httpclient.close();
        }
    }



}<|MERGE_RESOLUTION|>--- conflicted
+++ resolved
@@ -34,9 +34,7 @@
 
 
 public class AsyncHttpClient {
-<<<<<<< HEAD
     private  CloseableHttpAsyncClient httpclient;
-
     public AsyncHttpClient(){
         httpclient= HttpAsyncClients
                     .custom()
@@ -44,14 +42,6 @@
                     .setConnectTimeout(600)
                     .setSocketTimeout(700)
                     .setConnectionRequestTimeout(500).build()).build();
-=======
-    private static CloseableHttpAsyncClient httpclient = HttpAsyncClients.custom()
-                                                        .setDefaultRequestConfig(RequestConfig.custom()
-                                                        .setConnectTimeout(600)
-                                                        .setSocketTimeout(700)
-                                                        .setConnectionRequestTimeout(500).build()).build();
-    static {
->>>>>>> 1ddef6de
         httpclient.start();
     }
 
