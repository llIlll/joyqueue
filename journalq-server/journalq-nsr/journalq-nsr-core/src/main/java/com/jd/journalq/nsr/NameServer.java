/**
 * Licensed under the Apache License, Version 2.0 (the "License");
 * you may not use this file except in compliance with the License.
 * You may obtain a copy of the License at
 *
 *     http://www.apache.org/licenses/LICENSE-2.0
 *
 * Unless required by applicable law or agreed to in writing, software
 * distributed under the License is distributed on an "AS IS" BASIS,
 * WITHOUT WARRANTIES OR CONDITIONS OF ANY KIND, either express or implied.
 * See the License for the specific language governing permissions and
 * limitations under the License.
 */
package com.jd.journalq.nsr;

import com.jd.journalq.domain.AppToken;
import com.jd.journalq.domain.Broker;
import com.jd.journalq.domain.ClientType;
import com.jd.journalq.domain.Config;
import com.jd.journalq.domain.Consumer;
import com.jd.journalq.domain.DataCenter;
import com.jd.journalq.domain.PartitionGroup;
import com.jd.journalq.domain.Producer;
import com.jd.journalq.domain.Replica;
import com.jd.journalq.domain.Subscription;
import com.jd.journalq.domain.Topic;
import com.jd.journalq.domain.TopicConfig;
import com.jd.journalq.domain.TopicName;
import com.jd.journalq.event.BrokerEvent;
import com.jd.journalq.event.ConfigEvent;
import com.jd.journalq.event.ConsumerEvent;
import com.jd.journalq.event.DataCenterEvent;
import com.jd.journalq.event.MetaEvent;
import com.jd.journalq.event.NameServerEvent;
import com.jd.journalq.event.PartitionGroupEvent;
import com.jd.journalq.event.ProducerEvent;
import com.jd.journalq.event.TopicEvent;
import com.jd.journalq.network.transport.TransportServer;
import com.jd.journalq.network.transport.config.ServerConfig;
import com.jd.journalq.nsr.config.NameServerConfig;
import com.jd.journalq.nsr.message.MessageListener;
import com.jd.journalq.nsr.message.Messenger;
import com.jd.journalq.nsr.network.NsrTransportServerFactory;
import com.jd.journalq.nsr.service.AppTokenService;
import com.jd.journalq.nsr.service.BrokerService;
import com.jd.journalq.nsr.service.ConfigService;
import com.jd.journalq.nsr.service.ConsumerService;
import com.jd.journalq.nsr.service.DataCenterService;
import com.jd.journalq.nsr.service.NamespaceService;
import com.jd.journalq.nsr.service.PartitionGroupReplicaService;
import com.jd.journalq.nsr.service.PartitionGroupService;
import com.jd.journalq.nsr.service.ProducerService;
import com.jd.journalq.nsr.service.TopicService;
import com.jd.journalq.nsr.util.DCWrapper;
import com.jd.journalq.toolkit.concurrent.EventBus;
import com.jd.journalq.toolkit.concurrent.EventListener;
import com.jd.journalq.toolkit.config.PropertySupplier;
import com.jd.journalq.toolkit.config.PropertySupplierAware;
import com.jd.journalq.toolkit.lang.Close;
import com.jd.journalq.toolkit.lang.LifeCycle;
import com.google.common.base.Preconditions;
import com.jd.journalq.toolkit.service.Service;
import com.jd.journalq.toolkit.time.SystemClock;
import com.jd.laf.extension.ExtensionPoint;
import com.jd.laf.extension.ExtensionPointLazy;
import com.jd.laf.extension.Type;
import org.apache.commons.collections.CollectionUtils;
import org.slf4j.Logger;
import org.slf4j.LoggerFactory;

import java.util.ArrayList;
import java.util.Collection;
import java.util.Collections;
import java.util.HashMap;
import java.util.HashSet;
import java.util.Iterator;
import java.util.List;
import java.util.Map;
import java.util.Optional;
import java.util.Set;
import java.util.concurrent.ConcurrentHashMap;
import java.util.stream.Collectors;

import static com.jd.journalq.event.NameServerEvent.BROKER_ID_ALL_BROKER;

/**
 * 1.启动nameServer
 * 2.器动管理端的http接口
 *
 * @author wylixiaobin
 * @date 2018/9/4
 */
public class NameServer extends Service implements NameService, PropertySupplierAware, Type {
    /**
     * name server config
     */
    private NameServerConfig nameServerConfig;
    /**
     * transport factory
     */
    private NsrTransportServerFactory transportServerFactory;
    /**
     * transport server
     */
    private TransportServer transportServer;
    /**
     * manage server
     */
    private ManageServer manageServer;
    /**
     * 元数据管理器
     */
    private MetaManager metaManager;
    /**
     * 元数据变更监听器
     */
    private MessageListener listener;
    /**
     * properties
     */
    private PropertySupplier propertySupplier;
    /**
     * service provider
     */
    private ServiceProvider serviceProvider;
    /**
     * meta data cache
     */
    private MetaCache metaCache = new MetaCache();

    /**
     * 事件管理器
     */
    protected EventBus<NameServerEvent> eventManager = new EventBus<>("BROKER_NAMESERVER_EVENT_BUS");
    /**
     * service provider
     */
    public static ExtensionPoint<ServiceProvider, String> serviceProviderPoint = new ExtensionPointLazy<>(ServiceProvider.class);
    private static final Logger logger = LoggerFactory.getLogger(NameServer.class);

    public NameServer() {
        // do nothing
    }

    @Override
    protected void validate() throws Exception {
        super.validate();
        if (nameServerConfig == null) {
            nameServerConfig = new NameServerConfig(propertySupplier);
        }
        if (serviceProvider == null){
            serviceProvider = loadServiceProvider(propertySupplier);
        }
        if (metaManager == null) {
            metaManager = buildMetaManager();
        }
        if (listener == null) {
            listener = new MetaDataListener();
        }
        if (transportServerFactory == null) {
            this.transportServerFactory = new NsrTransportServerFactory(this);
        }
        if (manageServer == null) {
            this.manageServer = buildManageServer();
        }
        if (transportServer == null){
            this.transportServer = buildTransportServer();
        }
    }



    @Override
    public void doStart() throws Exception {
        super.doStart();
        this.metaManager.addListener(listener);
        this.manageServer.setManagerPort(nameServerConfig.getManagerPort());

        this.metaManager.start();
        this.eventManager.start();
        this.transportServer.start();
        this.manageServer.start();
        logger.info("nameServer is started");
    }

    @Override
    public void doStop() {
        super.doStop();
        try {
            Close.close(manageServer);
            Close.close(metaManager);
            Close.close(eventManager);
            Close.close(transportServer);
        } finally {
            logger.info("nameServer is stopped");
        }
    }

    @Override
    public List<TopicConfig> subscribe(List<Subscription> subscriptions, ClientType clientType) {
        List<TopicConfig> configs = new ArrayList<>();
        subscriptions.forEach(subscription -> {
            TopicConfig topicConfig = subscribe(subscription, clientType);
            if (null != topicConfig) {
                configs.add(topicConfig);
            }
        });
        return configs;
    }

    @Override
    public TopicConfig subscribe(Subscription subscription, ClientType clientType) {
        if (subscription.getType() == Subscription.Type.CONSUMPTION) {
            TopicName topic = subscription.getTopic();

            Topic preTopic = metaManager.getTopicByName(topic);
            if (null == preTopic) {
                logger.warn("topic [{}] may be not exists.", topic);
                return null;
            }
            String app = subscription.getApp();
            Consumer consumer = metaManager.getConsumer(topic, app);
            if (null == consumer) {
                consumer = new Consumer();
                consumer.setTopic(topic);
                consumer.setApp(app);
                consumer.setClientType(clientType);
                metaManager.addConsumer(consumer);
            } else {
                logger.warn("app [{}] already  subscribe topic [{}].", app, topic);
            }
<<<<<<< HEAD
            return topicConfig;
        } else if (subscription.getType() == Subscription.Type.PRODUCTION) {
            TopicName topic = subscription.getTopic();
            String app = subscription.getApp();
            TopicConfig topicConfig = getTopicConfig(topic);
            if (null == topicConfig) return null;
            Map<String, Producer> producerConfigMap = metaCache.producerConfigs.get(topic);
            if (null == producerConfigMap) producerConfigMap = new ConcurrentHashMap<>();
            if (!producerConfigMap.containsKey(app)) {
                Producer producer = metaManager.getProducer(topic, app);
                if (null == producer) {
                    producer = new Producer();
                    producer.setTopic(topic);
                    producer.setApp(app);

                    producer.setClientType(clientType);
                    producer = metaManager.addProducer(producer);
                    producerConfigMap.put(app, producer);
                }
            }
            return topicConfig;
=======

            return reloadTopicConfig(topic);
>>>>>>> 7cffb365
        } else {
            throw new IllegalStateException("operation do not supported");
        }
    }

    @Override
    public void unSubscribe(Subscription subscription) {
        if (subscription.getType() == Subscription.Type.CONSUMPTION) {
            String app = subscription.getApp();
            Consumer consumer = metaManager.getConsumer(subscription.getTopic(), app);
            if (null == consumer) {
                logger.warn("App [{}] may not subscribe Topic[{}].", app, subscription.getTopic());
            } else {
                metaManager.removeConsumer(subscription.getTopic(), app);
            }

            Map<String, Consumer> cachedConsumers = metaCache.consumerConfigs.get(subscription.getTopic());
            if (cachedConsumers != null) {
                cachedConsumers.remove(app);
            }
<<<<<<< HEAD
            Map<String, Consumer> consumerConfigMap = metaCache.consumerConfigs.get(subscription.getTopic());
            //todo 取消订阅
            consumerConfigMap.remove(subscription.getApp());
            metaManager.removeConsumer(subscription.getTopic(), subscription.getApp());
        } else if (subscription.getType() == Subscription.Type.PRODUCTION) {
            TopicConfig topicConfig = getTopicConfig(subscription.getTopic());
            if (null == topicConfig) return;
            Map<String, Producer> producerConfigMap = metaCache.producerConfigs.get(subscription.getTopic());
            //todo 取消订阅
            producerConfigMap.remove(subscription.getApp());
            metaManager.removeProducer(subscription.getTopic(), subscription.getApp());
=======
>>>>>>> 7cffb365
        } else {
            throw new IllegalStateException("operation do not supported");
        }

    }

    @Override
    public void unSubscribe(List<Subscription> subscriptions) {
        subscriptions.forEach(subscription -> unSubscribe(subscription));
    }


    @Override
    public void leaderReport(TopicName topic, int partitionGroup, int leaderBrokerId, Set<Integer> isrId, int termId) {
        logger.info("Leader report, topic is {}, partition group is {}, leader is {}, term is {}",
                topic, partitionGroup, leaderBrokerId, termId);
        TopicConfig topicConfig = null;
        try {
            topicConfig = reloadTopicConfig(topic);
        } catch (Exception e) {
            logger.warn("try to reload topic config failure, topic[{}]", topic.getFullName(), e);
        }
        if (topicConfig == null) {
            topicConfig = metaCache.topicConfigs.get(topic);
        }
        if (topicConfig == null) {
            return;
        }
        PartitionGroup group = null;
        Iterator<PartitionGroup> groupIterator = topicConfig.getPartitionGroups().values().iterator();
        while (groupIterator.hasNext()) {
            PartitionGroup pgroup = groupIterator.next();
            if (pgroup.getGroup() == partitionGroup) {
                if (pgroup.getTerm() > termId || (pgroup.getTerm() == termId && leaderBrokerId == -1)) {
                    logger.warn("Leader report for topic {} group {}, term {} less than current term {}, leaderId is {}",
                            topic, partitionGroup, termId, pgroup.getTerm(), leaderBrokerId);
                    return;
                }
                group = pgroup;
                break;
            }
        }
        if (null == group) {
            throw new RuntimeException(String.format("topic[%s] group[%s] is not exist", topic, partitionGroup));
        }
        group.setIsrs(isrId);
        group.setLeader(leaderBrokerId);
        group.setTerm(termId);
        metaManager.updatePartitionGroup(group);
    }

    @Override
    public Broker getBroker(int brokerId) {
        Broker broker = metaCache.brokerConfigs.get(brokerId);
        if (null != broker) {
            return broker;
        }
        return reloadBroker(brokerId, false);
    }

    @Override
    public List<Broker> getAllBrokers() {
        List<Broker> brokers = null;
        try {
            brokers = reloadBrokers();
        } catch (Exception ignored) {
        }

        if (brokers == null) {
            Collection col = metaCache.brokerConfigs.values();
            brokers = (CollectionUtils.isEmpty(col) ? Collections.emptyList() : new ArrayList<>(col));
        }

        return brokers;
    }

    @Override
    public void addTopic(Topic topic, List<PartitionGroup> partitionGroups) {
        metaManager.addTopic(topic, partitionGroups);
    }

    @Override
    public TopicConfig getTopicConfig(TopicName topic) {
        TopicConfig topicConfig = metaCache.topicConfigs.get(topic);
        if (null != topicConfig) {
            return topicConfig;
        } else {
            return reloadTopicConfig(topic);
        }
    }

    @Override
    public Set<String> getAllTopics() {
        List<Topic> allTopics = metaManager.getAllTopics();
        if (null != allTopics) {
            Set<String> topics = new HashSet<>();
            allTopics.forEach(topic -> topics.add(topic.getName().getFullName()));
            return topics;
        } else {
            return Collections.emptySet();
        }
    }


    //TODO Ignite不可用
    @Override
    public Set<String> getTopics(String app, Subscription.Type subscribe) {
        Set<String> topics = new HashSet<>();
        if (null == subscribe) {
            List<Producer> producers = metaManager.getProducer(app);
            if (null != producers){
                producers.forEach(producer -> topics.add(producer.getTopic().getFullName()));
            }
            List<Consumer> consumers = metaManager.getConsumer(app);
            if (null != consumers){
                consumers.forEach(consumer -> topics.add(consumer.getTopic().getFullName()));
            }
        } else {
            switch (subscribe) {
                case PRODUCTION:
                    List<Producer> producers = metaManager.getProducer(app);
                    if (null != producers){
                        producers.forEach(producer -> topics.add(producer.getTopic().getFullName()));
                    }
                    break;
                case CONSUMPTION:
                    List<Consumer> consumers = metaManager.getConsumer(app);
                    if (null != consumers){
                        consumers.forEach(consumer -> topics.add(consumer.getTopic().getFullName()));
                    }
                    break;
            }
        }
        return topics;
    }

    @Override
    public Map<TopicName, TopicConfig> getTopicConfigByBroker(Integer brokerId) {
        Map<TopicName,TopicConfig> map = new HashMap<>();
        List<Replica> replicas = metaManager.getReplicaByBroker(brokerId);
        for(Replica replica:replicas){
            if(!map.containsKey(replica.getTopic())){
                map.put(replica.getTopic(),getTopicConfig(replica.getTopic()));
            }
        }
        return map;
    }

    @Override
    public List<Replica> getReplicaByBroker(Integer brokerId) {
        return metaManager.getReplicaByBroker(brokerId);
    }

    @Override
    public AppToken getAppToken(String app, String token) {
        AppToken appToken = reloadAppToken(app, token);
        if (appToken == null) {
            reloadAppToken();
            appToken =  metaCache.appTokens.get(createAppTokenCacheKey(app, token));
        }

        return appToken;
    }




    @Override
    public Broker register(Integer brokerId, String brokerIp, Integer port) {
        Broker broker = null;
        if (null == brokerId) {
            broker = metaManager.getBrokerByIpAndPort(brokerIp, port);
            if (null == broker) {
                brokerId = Integer.parseInt(String.valueOf(SystemClock.now() / 1000));
                broker = new Broker();
                broker.setId(brokerId);
                broker.setIp(brokerIp);
                DataCenter dataCenter = getDataCenter(brokerIp);
                broker.setDataCenter(dataCenter.getCode());
                broker.setPort(port);
                broker.setRetryType(Broker.DEFAULT_RETRY_TYPE);
                metaManager.addBroker(broker);
                logger.info("register broker success broker.id {}", brokerId);
            } else {
                brokerId = broker.getId();
            }
        }
        if (null != broker) {
            metaCache.brokerConfigs.put(brokerId, broker);
        }
        //TODO 并未去更新broker的IP
        broker = reloadBroker(brokerId, true);
        if (null != broker) {
            broker.setIp(brokerIp);
            broker.setPort(port);
            broker.setDataCenter(getDataCenter(brokerIp).getCode());
            metaManager.addBroker(broker);
        }

        return broker;
    }

    @Override
    public Producer getProducerByTopicAndApp(TopicName topic, String app) {
        Map<String, Producer> cachedAppProducers = metaCache.producerConfigs.get(topic);
        if (cachedAppProducers != null && cachedAppProducers.containsKey(app)) {
            return cachedAppProducers.get(app);
        } else {
            Producer producer = metaManager.getProducer(topic, app);
            if (null != producer) {
                if (cachedAppProducers == null) {
                    cachedAppProducers = new ConcurrentHashMap<>();
                    Map<String, Producer> preCache = metaCache.producerConfigs.putIfAbsent(topic, cachedAppProducers);
                    if (preCache != null) {
                        cachedAppProducers = preCache;
                    }
                }
                cachedAppProducers.put(app, producer);
            }
            return producer;
        }
    }

    @Override
    public Consumer getConsumerByTopicAndApp(TopicName topic, String app) {
        Map<String, Consumer> cachedAppConsumers = metaCache.consumerConfigs.get(topic);
        if (cachedAppConsumers != null && cachedAppConsumers.containsKey(app)) {
            return cachedAppConsumers.get(app);
        } else {
            Consumer consumer = metaManager.getConsumer(topic, app);
            if (null != consumer) {
                if (cachedAppConsumers == null) {
                    cachedAppConsumers = new ConcurrentHashMap();
                }

                Map<String, Consumer> preCached = metaCache.consumerConfigs.putIfAbsent(topic, cachedAppConsumers);
                if (preCached != null) {
                    cachedAppConsumers = preCached;
                }
                cachedAppConsumers.put(app, consumer);
            }
            return consumer;
        }
    }

    @Override
    public Map<TopicName, TopicConfig> getTopicConfigByApp(String subscribeApp, Subscription.Type subscribe) {
        Map<TopicName, TopicConfig> appTopicConfigs = new HashMap<>();

        List<? extends Subscription> subscriptions = null;
        switch (subscribe) {
            case CONSUMPTION:
                subscriptions = metaManager.getConsumer(subscribeApp);
                break;
            case PRODUCTION:
                subscriptions = metaManager.getProducer(subscribeApp);
                break;
        }

        if (null != subscriptions) {
            subscriptions.forEach(p -> {
                TopicConfig topicConfig = getTopicConfig(p.getTopic());
                if (null != topicConfig) {
                    appTopicConfigs.put(p.getTopic(), topicConfig);
                }
            });
        }
        return appTopicConfigs;
    }

    @Override
    public boolean hasSubscribe(String subscribeApp, Subscription.Type subscribe) {
        //TODO Ignite 不可用
        switch (subscribe) {
            case CONSUMPTION:
                List<Consumer> consumers = metaManager.getConsumer(subscribeApp);
                return (null != consumers && consumers.size() > 0) ? true : false;
            case PRODUCTION:
                List<Producer> producers = metaManager.getProducer(subscribeApp);
                return (null != producers && producers.size() > 0) ? true : false;
        }
        return false;
    }

    @Override
    public DataCenter getDataCenter(String ip) {
        if (metaCache.dataCenterMap.isEmpty()) {
            Collection<DataCenter> dcs = metaManager.getAllDataCenter();
            //应该不需要同步
            // synchronized (metaCache.dataCenterMap) {
            if (null != dcs) {
                dcs.forEach(dataCenter -> {
                    metaCache.dataCenterMap.put(dataCenter.getCode(), new DCWrapper(dataCenter));
                });
            }
            //}
        }
        Optional<DCWrapper> optional = metaCache.dataCenterMap.values().stream().filter(dataCenter -> dataCenter.match(ip)).findFirst();
        if (optional.isPresent()) {
            return optional.get().getDataCenter();
        }
        return DataCenter.DEFAULT;
    }

    @Override
    public String getConfig(String group, String key) {
        Config config = metaManager.getConfig(group, key);
        return config == null ? null : config.getValue();
    }

    @Override
    public List<Config> getAllConfigs() {
        return metaManager.getAllConfigs();
    }

    @Override
    public List<Broker> getBrokerByRetryType(String retryType) {
        return metaManager.getBrokerByRetryType(retryType);
    }

    @Override
    public List<Consumer> getConsumerByTopic(TopicName topic) {
        return metaManager.getConsumerByTopic(topic);
    }

    @Override
    public List<Producer> getProducerByTopic(TopicName topic) {
        return metaManager.getProducerByTopic(topic);
    }

    @Override
    public void addListener(EventListener<NameServerEvent> listener) {
        //TODO 是否需要全量更新一下
        eventManager.addListener(listener);
    }

    @Override
    public void removeListener(EventListener<NameServerEvent> listener) {
        eventManager.removeListener(listener);
    }

    @Override
    public void addEvent(NameServerEvent event) {
        eventManager.add(event);
    }

    private TopicConfig reloadTopicConfig(TopicName topicCode) {
        Topic topic = metaManager.getTopicByName(topicCode);
        if (null == topic) {
            return null;
        }
        List<PartitionGroup> partitionGroups = metaManager.getPartitionGroupByTopic(topicCode);
        TopicConfig old = metaCache.topicConfigs.get(topicCode);
        TopicConfig topicConfig = TopicConfig.toTopicConfig(topic);
        topicConfig.setPartitionGroups(partitionGroups.stream().collect(Collectors.toMap(PartitionGroup::getGroup, group -> group)));
        metaCache.topicConfigs.put(topicCode, topicConfig);
        if (null != partitionGroups) {
            partitionGroups.forEach(group -> {
                Map<Integer, Broker> brokerMap = new HashMap<>();
                group.getReplicas().forEach(brokerId -> {
                    if (!brokerMap.containsKey(brokerId)) {
                        brokerMap.put(brokerId, reloadBroker(brokerId, false));
                    }
                });
                group.setBrokers(brokerMap);
            });
        }

        if (null != old) {
            Set<Integer> removeBrokerIds = old.fetchAllBrokerIds();
            removeBrokerIds.removeAll(topicConfig.fetchAllBrokerIds());
        }
        /**
         * 初始化 consumerConfigs
         */
        if (!metaCache.consumerConfigs.containsKey(topicCode)) {
            metaCache.consumerConfigs.put(topicCode, new HashMap<>());
        }
        if (!metaCache.producerConfigs.containsKey(topicCode)) {
            metaCache.producerConfigs.put(topicCode, new HashMap<>());
        }
        return topicConfig;
    }

    private Consumer reloadConsumer(TopicName topic, String app) {
        Consumer consumer = metaManager.getConsumer(topic, app);
        if (null != consumer) {
            Map<String, Consumer> cachedConsumers = metaCache.consumerConfigs.get(topic);
            if (cachedConsumers == null) {
                cachedConsumers = new HashMap<>();
                Map<String, Consumer> preCache = metaCache.consumerConfigs.putIfAbsent(topic, cachedConsumers);
                if (preCache != null) {
                    cachedConsumers = preCache;
                }
            }
            cachedConsumers.put(app, consumer);
        }
        return consumer;
    }

    private Producer reloadProducer(TopicName topic, String app) {
        Producer producer = metaManager.getProducer(topic, app);
        if (null != producer) {
            Map<String, Producer> cachedProducers = metaCache.producerConfigs.get(topic);
            if (cachedProducers == null) {
                cachedProducers = new HashMap<>();
                Map preCache = metaCache.producerConfigs.putIfAbsent(topic, cachedProducers);
                if (preCache != null) {
                    cachedProducers = preCache;
                }
            }
            cachedProducers.put(app, producer);
        }
        return producer;
    }

    private Broker reloadBroker(Integer brokerId, boolean reLoadTopic) {
        Broker broker = metaManager.getBrokerById(brokerId);
        if (null == broker) {
            return null;
        }
        metaCache.brokerConfigs.put(broker.getId(), broker);
        if (reLoadTopic) {
            Set<TopicName> topics = metaManager.getTopicByBroker(brokerId);
            if (null != topics){
                topics.forEach(topic -> {
                    reloadTopicConfig(topic);
                });
            }
        }
        return broker;
    }

    private List<Broker> reloadBrokers() {
        List<Broker> brokers = metaManager.getAllBrokers();
        for (Broker broker : brokers) {
            metaCache.brokerConfigs.put(broker.getId(), broker);
        }
        return brokers;
    }

    @Override
    public String type() {
        return "server";
    }

    @Override
    public void setSupplier(PropertySupplier supplier) {
        this.propertySupplier = supplier;
    }

    /**
     * MetaDataListener
     */
    protected class MetaDataListener implements MessageListener<MetaEvent> {

        @Override
        public void onEvent(MetaEvent event) {
            logger.info("event[{}]", event);
            switch (event.getEventType()) {
                case ADD_TOPIC:
                case UPDATE_TOPIC:
                    TopicName topic1 = ((TopicEvent) event).getTopic();
                    TopicConfig topicConfig1 = reloadTopicConfig(topic1);
                    logger.info("UPDATE_TOPIC [{}]]", topicConfig1);
                    if (null != topicConfig1) {
                        topicConfig1.fetchAllBrokerIds().forEach(brokerId -> {
                                eventManager.add(new NameServerEvent(event, brokerId));
                        });
                    }
                    break;
                case REMOVE_TOPIC:
                    TopicName topic2 = ((TopicEvent) event).getTopic();
                    TopicConfig topicConfig2 = metaCache.topicConfigs.remove(topic2);
                    logger.info("REMOVE_TOPIC [{}]]", topic2);
                    if (null != topicConfig2) {
                        topicConfig2.fetchAllBrokerIds().forEach(brokerId -> {
                                eventManager.add(new NameServerEvent(event, brokerId));
                        });
                    }
                    break;
                case ADD_PARTITION_GROUP:
                case UPDATE_PARTITION_GROUP:
                    TopicName topic3 = ((PartitionGroupEvent) event).getTopic();
                    TopicConfig topicConfig3Old = getTopicConfig(topic3);
                    TopicConfig topicConfig3 = reloadTopicConfig(topic3);
                    logger.info("UPDATE_PARTITION_GROUP [{}]]", topicConfig3);
                    Set<Integer> broker3 = new HashSet<>();
                    if (null != topicConfig3){
                        broker3.addAll(topicConfig3.fetchAllBrokerIds());
                    }
                    if (null != topicConfig3Old){
                        broker3.addAll(topicConfig3Old.fetchAllBrokerIds());
                    }
                    broker3.forEach(brokerId -> {
                        eventManager.add(new NameServerEvent(event, brokerId));
                    });
                    break;
                case REMOVE_PARTITION_GROUP:
                    TopicName topic4 = ((PartitionGroupEvent) event).getTopic();
                    TopicConfig topicConfig4Old = getTopicConfig(topic4);
                    TopicConfig topicConfig4 = reloadTopicConfig(topic4);
                    logger.info("REMOVE_PARTITION_GROUP [{}]]", topicConfig4);
                    if (null != topicConfig4) {
                        (null == topicConfig4Old ? topicConfig4 : topicConfig4Old).fetchAllBrokerIds().forEach(brokerId -> {
                                eventManager.add(new NameServerEvent(event, brokerId));
                        });
                    }
                    break;
                case ADD_CONSUMER:
                case UPDATE_CONSUMER:
                    ConsumerEvent consumerEvent = (ConsumerEvent) event;
                    Consumer consumer = reloadConsumer(consumerEvent.getTopic(), consumerEvent.getApp());
                    logger.info("UPDATE_CONSUMER [{}],brokers[{}]", consumer, metaCache.brokerConfigs);
                    if (metaCache.topicConfigs.containsKey(consumerEvent.getTopic())) {
                        metaCache.topicConfigs.get(consumerEvent.getTopic()).fetchAllBrokerIds().forEach(brokerId -> {
                                eventManager.add(new NameServerEvent(event, brokerId));
                        });
                    }
                    break;
                case REMOVE_CONSUMER:
                    ConsumerEvent removeConsumer = (ConsumerEvent) event;
                    TopicName topic5 = removeConsumer.getTopic();
                    TopicConfig topicConfig5 = metaCache.topicConfigs.get(topic5);
                    logger.info("REMOVE_CONSUMER [{}],brokers[{}]", removeConsumer, metaCache.brokerConfigs);
                    if (metaCache.consumerConfigs.containsKey(topic5)) {
                        metaCache.consumerConfigs.get(topic5).remove(removeConsumer.getApp());
                    }
                    if (null != topicConfig5) {
                        topicConfig5.fetchAllBrokerIds().forEach(brokerId -> {
                                eventManager.add(new NameServerEvent(event, brokerId));
                        });
                    }
                    break;
                case ADD_PRODUCER:
                case UPDATE_PRODUCER:
                    ProducerEvent producerEvent = (ProducerEvent) event;
                    Producer producer = reloadProducer(producerEvent.getTopic(), producerEvent.getApp());
                    logger.info("UPDATE_PRODUCER [{}],brokers[{}]", producer, metaCache.brokerConfigs);
                    if (metaCache.topicConfigs.containsKey(producerEvent.getTopic())) {
                        metaCache.topicConfigs.get(producerEvent.getTopic()).fetchAllBrokerIds().forEach(brokerId -> {
                                eventManager.add(new NameServerEvent(event, brokerId));
                        });
                    }
                    ;
                    break;
                case REMOVE_PRODUCER:
                    ProducerEvent removeProducer = (ProducerEvent) event;
                    TopicConfig topicConfig7 = metaCache.topicConfigs.get(removeProducer.getTopic());
                    logger.info("REMOVE_PRODUCER [{}],brokers[{}]", removeProducer, metaCache.brokerConfigs);
                    if (metaCache.producerConfigs.containsKey(removeProducer.getTopic())) {
                        metaCache.producerConfigs.get(removeProducer.getTopic()).remove(removeProducer.getApp());
                    }
                    if (null != topicConfig7) {
                        topicConfig7.fetchAllBrokerIds().forEach(brokerId -> {
                                eventManager.add(new NameServerEvent(event, brokerId));
                        });
                    }
                    break;
                case ADD_DATACENTER:
                case UPDATE_DATACENTER:
                    DataCenterEvent dcEvent = (DataCenterEvent) event;
                    logger.info("UPDATE_DATACENTER [{}]", dcEvent);
                    String id = dcEvent.getRegion() + "_" + dcEvent.getCode();
                    metaCache.dataCenterMap.put(dcEvent.getCode(), new DCWrapper(metaManager.getDataCenter(id)));
                    break;
                case REMOVE_DATACENTER:
                    if (logger.isDebugEnabled()) {
                        logger.debug("REMOVE_DATACENTER [{}]", event);
                    }
                    metaCache.dataCenterMap.remove(((ConfigEvent) event).getKey());
                    break;
                case ADD_CONFIG:
                case UPDATE_CONFIG:
                    ConfigEvent configEvent = (ConfigEvent) event;
                    logger.info("UPDATE_CONFIG [{}]", configEvent);
                    eventManager.add(new NameServerEvent(event, BROKER_ID_ALL_BROKER));
                    break;
                case REMOVE_CONFIG:
                    logger.info("REMOVE_DATACENTER [{}]", event);
                    eventManager.add(new NameServerEvent(event, BROKER_ID_ALL_BROKER));
                    break;
                case UPDATE_BROKER:
                    logger.info("UPDATE_BROKER [{}]", event);
                    Integer brokerId = ((BrokerEvent)event).getBroker().getId();
                    reloadBroker(brokerId,true);
                    eventManager.add(new NameServerEvent(event, brokerId));
                    break;
                default:
                    break;
            }
        }
    }

    protected class MetaCache {
        /**
         * app tokens
         */
        private Map<String, AppToken> appTokens = new ConcurrentHashMap<>();
        /**
         * 数据中心
         */
        private Map<String, DCWrapper> dataCenterMap = new ConcurrentHashMap<>();
        /**
         * broker配置
         * Map<datacenter@ip@port,BrokerConfig>
         */
        private Map<Integer, Broker> brokerConfigs = new ConcurrentHashMap<>();
        /**
         * 主题配置
         */
        private Map<TopicName, TopicConfig> topicConfigs = new ConcurrentHashMap<>();
        /**
         * 消费配置
         */
        private Map<TopicName, Map<String, Consumer>> consumerConfigs = new ConcurrentHashMap<>();
        /**
         * 发送配置
         */
        private Map<TopicName, Map<String, Producer>> producerConfigs = new ConcurrentHashMap<>();

    }

    private ManageServer buildManageServer() {
        TopicService topicService = serviceProvider.getService(TopicService.class);
        BrokerService brokerService = serviceProvider.getService(BrokerService.class);
        ConsumerService consumerService = serviceProvider.getService(ConsumerService.class);
        ProducerService producerService = serviceProvider.getService(ProducerService.class);
        ConfigService configService = serviceProvider.getService(ConfigService.class);
        AppTokenService appTokenService = serviceProvider.getService(AppTokenService.class);
        DataCenterService dataCenterService = serviceProvider.getService(DataCenterService.class);
        NamespaceService namespaceService = serviceProvider.getService(NamespaceService.class);
        PartitionGroupService partitionGroupService = serviceProvider.getService(PartitionGroupService.class);
        PartitionGroupReplicaService partitionGroupReplicaService = serviceProvider.getService(PartitionGroupReplicaService.class);

        Preconditions.checkArgument(brokerService != null, "broker service can not be null");
        Preconditions.checkArgument(topicService != null, "topic service can not be null");
        Preconditions.checkArgument(consumerService != null, "consumer service can not be null");
        Preconditions.checkArgument(producerService != null, "producer service can not be null");
        Preconditions.checkArgument(appTokenService != null, "appToken service can not be null");
        Preconditions.checkArgument(namespaceService != null, "namespace service can not be null");
        Preconditions.checkArgument(dataCenterService != null, "datacenter service can not be null");
        Preconditions.checkArgument(partitionGroupReplicaService != null, "replica service can not be null");
        Preconditions.checkArgument(partitionGroupService != null, "partitionGroup service can not be null");
        return new ManageServer(topicService, producerService, consumerService,
                brokerService, configService, appTokenService, dataCenterService,
                namespaceService, partitionGroupService, partitionGroupReplicaService);

    }


    private MetaManager buildMetaManager() {
        Messenger messenger = serviceProvider.getService(Messenger.class);
        TopicService topicService = serviceProvider.getService(TopicService.class);
        ConfigService configService = serviceProvider.getService(ConfigService.class);
        BrokerService brokerService = serviceProvider.getService(BrokerService.class);
        ConsumerService consumerService = serviceProvider.getService(ConsumerService.class);
        ProducerService producerService = serviceProvider.getService(ProducerService.class);
        AppTokenService appTokenService = serviceProvider.getService(AppTokenService.class);
        DataCenterService dataCenterService = serviceProvider.getService(DataCenterService.class);
        PartitionGroupService partitionGroupService = serviceProvider.getService(PartitionGroupService.class);
        PartitionGroupReplicaService partitionGroupReplicaService = serviceProvider.getService(PartitionGroupReplicaService.class);

        return new MetaManager(messenger, configService, topicService, brokerService,
                consumerService, producerService, partitionGroupService,
                partitionGroupReplicaService, appTokenService, dataCenterService);

    }



    private TransportServer buildTransportServer(){
        ServerConfig serverConfig = nameServerConfig.getServerConfig();
        serverConfig.setAcceptThreadName("journalq-nameserver-accept-eventLoop");
        serverConfig.setIoThreadName("journalq-nameserver-io-eventLoop");
        return transportServerFactory.bind(serverConfig, serverConfig.getHost(), serverConfig.getPort());
    }


    private ServiceProvider loadServiceProvider(PropertySupplier propertySupplier) throws Exception{
        ServiceProvider serviceProvider = serviceProviderPoint.get();
        Preconditions.checkArgument(serviceProvider != null, "service provider can not be null.");
        if (serviceProvider instanceof PropertySupplierAware) {
            ((PropertySupplierAware) serviceProvider).setSupplier(propertySupplier);
        }

        if (serviceProvider instanceof LifeCycle){
            ((LifeCycle) serviceProvider).start();
        }
        return serviceProvider;
    }


    private AppToken reloadAppToken(String app, String token) {
        AppToken appToken = metaManager.findAppToken(app, token);
        if (appToken != null) {
            metaCache.appTokens.put(createAppTokenCacheKey(app, token), appToken);
        }
        return appToken;
    }


    private void reloadAppToken() {
        List<AppToken> appTokens = metaManager.listAppToken();
        if (!CollectionUtils.isEmpty(appTokens)) {
            for (AppToken appToken : appTokens) {
                metaCache.appTokens.put(createAppTokenCacheKey(appToken.getApp(), appToken.getToken()), appToken);
            }
        }
    }


    private String createAppTokenCacheKey(String app, String token) {
        return app + "@" + token;
    }

}<|MERGE_RESOLUTION|>--- conflicted
+++ resolved
@@ -210,26 +210,30 @@
 
     @Override
     public TopicConfig subscribe(Subscription subscription, ClientType clientType) {
+        //TODO 考虑下这个
         if (subscription.getType() == Subscription.Type.CONSUMPTION) {
             TopicName topic = subscription.getTopic();
-
-            Topic preTopic = metaManager.getTopicByName(topic);
-            if (null == preTopic) {
-                logger.warn("topic [{}] may be not exists.", topic);
+            String app = subscription.getApp();
+            TopicConfig topicConfig = getTopicConfig(topic);
+            if (null == topicConfig){
                 return null;
             }
-            String app = subscription.getApp();
-            Consumer consumer = metaManager.getConsumer(topic, app);
-            if (null == consumer) {
-                consumer = new Consumer();
-                consumer.setTopic(topic);
-                consumer.setApp(app);
-                consumer.setClientType(clientType);
-                metaManager.addConsumer(consumer);
-            } else {
-                logger.warn("app [{}] already  subscribe topic [{}].", app, topic);
-            }
-<<<<<<< HEAD
+            Map<String, Consumer> consumerConfigMap = metaCache.consumerConfigs.get(topic);
+            if (null == consumerConfigMap){
+                consumerConfigMap = new ConcurrentHashMap<>();
+            }
+            if (!consumerConfigMap.containsKey(app)) {
+                Consumer consumer = metaManager.getConsumer(topic, app);
+                if (null == consumer) {
+                    consumer = new Consumer();
+                    consumer.setTopic(topic);
+                    consumer.setApp(app);
+
+                    consumer.setClientType(clientType);
+                    consumer = metaManager.addConsumer(consumer);
+                    consumerConfigMap.put(app, consumer);
+                }
+            }
             return topicConfig;
         } else if (subscription.getType() == Subscription.Type.PRODUCTION) {
             TopicName topic = subscription.getTopic();
@@ -251,10 +255,6 @@
                 }
             }
             return topicConfig;
-=======
-
-            return reloadTopicConfig(topic);
->>>>>>> 7cffb365
         } else {
             throw new IllegalStateException("operation do not supported");
         }
@@ -263,19 +263,10 @@
     @Override
     public void unSubscribe(Subscription subscription) {
         if (subscription.getType() == Subscription.Type.CONSUMPTION) {
-            String app = subscription.getApp();
-            Consumer consumer = metaManager.getConsumer(subscription.getTopic(), app);
-            if (null == consumer) {
-                logger.warn("App [{}] may not subscribe Topic[{}].", app, subscription.getTopic());
-            } else {
-                metaManager.removeConsumer(subscription.getTopic(), app);
-            }
-
-            Map<String, Consumer> cachedConsumers = metaCache.consumerConfigs.get(subscription.getTopic());
-            if (cachedConsumers != null) {
-                cachedConsumers.remove(app);
-            }
-<<<<<<< HEAD
+            TopicConfig topicConfig = getTopicConfig(subscription.getTopic());
+            if (null == topicConfig){
+                return;
+            }
             Map<String, Consumer> consumerConfigMap = metaCache.consumerConfigs.get(subscription.getTopic());
             //todo 取消订阅
             consumerConfigMap.remove(subscription.getApp());
@@ -287,8 +278,6 @@
             //todo 取消订阅
             producerConfigMap.remove(subscription.getApp());
             metaManager.removeProducer(subscription.getTopic(), subscription.getApp());
-=======
->>>>>>> 7cffb365
         } else {
             throw new IllegalStateException("operation do not supported");
         }
