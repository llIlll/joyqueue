--- conflicted
+++ resolved
@@ -164,11 +164,7 @@
 
     @Override
     public void unSubscribe(List<Subscription> subscriptions) {
-<<<<<<< HEAD
         Command request = new Command(new JournalqHeader(Direction.REQUEST, CommandType.UNSUBSCRIBE), new UnSubscribe().subscriptions(subscriptions));
-=======
-        Command request = new Command(new JMQHeader(Direction.REQUEST, NsrCommandType.UN_SUBSCRIBE), new UnSubscribe().subscriptions(subscriptions));
->>>>>>> 7cffb365
         Command response = send(request);
         if (!response.isSuccess()) {
             logger.error("unSubscribe error request {},response {}", request, response);
@@ -485,18 +481,8 @@
         if (null == broker) {
             return null;
         }
-<<<<<<< HEAD
         Command request = new Command(new JournalqHeader(Direction.REQUEST, NsrCommandType.CONNECT), new NsrConnection().brokerId(broker.getId()));
-        try {
-            return clientTransport.getOrCreateTransport().sync(request);
-        } catch (TransportException exception) {
-            logger.error("rmoteNameService error request {}", request);
-            throw exception;
-        }
-=======
-        Command request = new Command(new JMQHeader(Direction.REQUEST, NsrCommandType.CONNECT), new NsrConnection().brokerId(broker.getId()));
         return send(request);
->>>>>>> 7cffb365
     }
 
     @Override
