/**
 * Licensed under the Apache License, Version 2.0 (the "License");
 * you may not use this file except in compliance with the License.
 * You may obtain a copy of the License at
 *
 *     http://www.apache.org/licenses/LICENSE-2.0
 *
 * Unless required by applicable law or agreed to in writing, software
 * distributed under the License is distributed on an "AS IS" BASIS,
 * WITHOUT WARRANTIES OR CONDITIONS OF ANY KIND, either express or implied.
 * See the License for the specific language governing permissions and
 * limitations under the License.
 */
package com.jd.journalq.broker.election.network.codec;

import com.jd.journalq.broker.election.command.ReplicateConsumePosRequest;
import com.jd.journalq.network.transport.codec.JournalqHeader;
import com.jd.journalq.network.transport.codec.PayloadDecoder;
import com.jd.journalq.network.command.CommandType;
import com.jd.journalq.network.serializer.Serializer;
import com.jd.journalq.network.transport.command.Type;
import io.netty.buffer.ByteBuf;


/**
 * author: zhuduohui
 * email: zhuduohui@jd.com
 * date: 2018/9/29
 */
public class ReplicateConsumePosRequestDecoder implements PayloadDecoder<JournalqHeader>, Type {
    @Override
<<<<<<< HEAD
    public Object decode(final JournalqHeader header, final ByteBuf buffer) throws Exception {
        String consumePositions = Serializer.readString(buffer, Serializer.SHORT_SIZE);
=======
    public Object decode(final JMQHeader header, final ByteBuf buffer) throws Exception {
        String consumePositions;
        if (header.getVersion() == JMQHeader.VERSION1) {
            consumePositions = Serializer.readString(buffer, Serializer.SHORT_SIZE);
        } else {
            consumePositions = Serializer.readString(buffer, Serializer.INT_SIZE);
        }
>>>>>>> 36ffe557
        return new ReplicateConsumePosRequest(consumePositions);
    }

    @Override
    public int type() {
        return CommandType.REPLICATE_CONSUME_POS_REQUEST;
    }
}<|MERGE_RESOLUTION|>--- conflicted
+++ resolved
@@ -29,18 +29,13 @@
  */
 public class ReplicateConsumePosRequestDecoder implements PayloadDecoder<JournalqHeader>, Type {
     @Override
-<<<<<<< HEAD
     public Object decode(final JournalqHeader header, final ByteBuf buffer) throws Exception {
-        String consumePositions = Serializer.readString(buffer, Serializer.SHORT_SIZE);
-=======
-    public Object decode(final JMQHeader header, final ByteBuf buffer) throws Exception {
         String consumePositions;
-        if (header.getVersion() == JMQHeader.VERSION1) {
+        if (header.getVersion() == JournalqHeader.VERSION1) {
             consumePositions = Serializer.readString(buffer, Serializer.SHORT_SIZE);
         } else {
             consumePositions = Serializer.readString(buffer, Serializer.INT_SIZE);
         }
->>>>>>> 36ffe557
         return new ReplicateConsumePosRequest(consumePositions);
     }
 
