--- conflicted
+++ resolved
@@ -90,13 +90,7 @@
         BrokerStat brokerStat = brokerMonitor.getBrokerStat();
         BrokerStartupInfo brokerStartupInfo = newBrokerStartInfo();
         DefaultBrokerMonitorInternalService brokerMonitorInternalService = new DefaultBrokerMonitorInternalService(brokerStat, consume,
-<<<<<<< HEAD
-                storeManagementService, nameService, storeService, electionManager, clusterManager);
-=======
-                storeManagementService, nameService,
-                store, electionManager,
-                clusterManager,brokerStartupInfo);
->>>>>>> 7cffb365
+                storeManagementService, nameService, storeService, electionManager, clusterManager, brokerStartupInfo);
         DefaultConnectionMonitorService connectionMonitorService = new DefaultConnectionMonitorService(brokerStat);
         DefaultConsumerMonitorService consumerMonitorService = new DefaultConsumerMonitorService(brokerStat, consume, storeManagementService, retryManager, clusterManager);
         DefaultProducerMonitorService producerMonitorService = new DefaultProducerMonitorService(brokerStat, storeManagementService, clusterManager);
