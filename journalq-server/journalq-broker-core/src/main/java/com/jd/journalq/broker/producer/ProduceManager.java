/**
 * Licensed under the Apache License, Version 2.0 (the "License");
 * you may not use this file except in compliance with the License.
 * You may obtain a copy of the License at
 *
 *     http://www.apache.org/licenses/LICENSE-2.0
 *
 * Unless required by applicable law or agreed to in writing, software
 * distributed under the License is distributed on an "AS IS" BASIS,
 * WITHOUT WARRANTIES OR CONDITIONS OF ANY KIND, either express or implied.
 * See the License for the specific language governing permissions and
 * limitations under the License.
 */
package com.jd.journalq.broker.producer;

import com.google.common.base.Preconditions;
import com.jd.journalq.broker.BrokerContext;
import com.jd.journalq.broker.BrokerContextAware;
import com.jd.journalq.broker.buffer.Serializer;
import com.jd.journalq.broker.cluster.ClusterManager;
import com.jd.journalq.broker.monitor.BrokerMonitor;
import com.jd.journalq.domain.PartitionGroup;
import com.jd.journalq.domain.QosLevel;
import com.jd.journalq.domain.TopicName;
import com.jd.journalq.exception.JournalqCode;
import com.jd.journalq.exception.JournalqException;
import com.jd.journalq.message.BrokerCommit;
import com.jd.journalq.message.BrokerMessage;
import com.jd.journalq.message.BrokerPrepare;
import com.jd.journalq.message.BrokerRollback;
import com.jd.journalq.message.JournalLog;
import com.jd.journalq.network.session.Producer;
import com.jd.journalq.network.session.TransactionId;
import com.jd.journalq.store.PartitionGroupStore;
import com.jd.journalq.store.StoreService;
import com.jd.journalq.store.WriteRequest;
import com.jd.journalq.store.WriteResult;
import com.jd.journalq.toolkit.concurrent.EventListener;
import com.jd.journalq.toolkit.concurrent.LoopThread;
import com.jd.journalq.toolkit.lang.Close;
import com.jd.journalq.toolkit.metric.Metric;
import com.jd.journalq.toolkit.service.Service;
import com.jd.journalq.toolkit.time.SystemClock;
import org.apache.commons.lang.ArrayUtils;
import org.apache.commons.lang3.StringUtils;
import org.slf4j.Logger;
import org.slf4j.LoggerFactory;

import java.nio.ByteBuffer;
import java.util.ArrayList;
import java.util.HashMap;
import java.util.List;
import java.util.Map;
import java.util.Set;
import java.util.concurrent.ExecutionException;
import java.util.concurrent.Future;
import java.util.concurrent.TimeUnit;
import java.util.concurrent.TimeoutException;

/**
 * 生产消息所依赖的服务,依赖
 * {@link TransactionManager}<br>
 * {@link ClusterManager}<br>
 * {@link StoreService}
 * <p>
 * author lining11 <br>
 * Date: 2018/8/17
 */
public class ProduceManager extends Service implements Produce, BrokerContextAware {

    private static final Logger logger = LoggerFactory.getLogger(ProduceManager.class);

    private ProduceConfig config;

    private TransactionManager transactionManager;

    private ClusterManager clusterManager;

    private StoreService store;

    private BrokerMonitor brokerMonitor;

    private BrokerContext brokerContext;

    private Metric metrics = null;
    private Metric.MetricInstance metric = null;
    private LoopThread metricThread = null;

    public ProduceManager() {
        //do nothing
    }

    public ProduceManager(ProduceConfig config, ClusterManager clusterManager, StoreService store, BrokerMonitor brokerMonitor) {
        this.config = config;
        this.clusterManager = clusterManager;
        this.store = store;
        this.brokerMonitor = brokerMonitor;
    }

    @Override
    protected void doStart() throws Exception {
        super.doStart();
        transactionManager.start();
        if(null != metricThread) {
            metricThread.start();
        }

        logger.info("ProduceManager is started.");
    }

    @Override
    protected void validate() throws Exception {
        super.validate();
        if (config == null) {
            config = new ProduceConfig(brokerContext == null ? null : brokerContext.getPropertySupplier());
        }
        if (store == null && brokerContext != null) {
            store = brokerContext.getStoreService();
        }
        if (clusterManager == null && brokerContext != null) {
            clusterManager = brokerContext.getClusterManager();
        }
        if (brokerMonitor == null && brokerContext != null) {
            brokerMonitor = brokerContext.getBrokerMonitor();
        }

        Preconditions.checkArgument(store != null, "store service can not be null");
        Preconditions.checkArgument(clusterManager != null, "cluster manager can not be null");

        if (brokerMonitor == null) {
            logger.warn("broker monitor is null.");
        }
        if (!clusterManager.isStarted()) {
            logger.warn("The clusterManager is not started, try to start it!");
            clusterManager.start();
        }
        transactionManager = new TransactionManager(config, store, clusterManager, brokerMonitor);

        if(config.getPrintMetricIntervalMs() > 0) {
            metrics = new Metric("input", 1, new String [] {"callback", "async"},new String[]{"tps"}, new String [] {"traffic"});
            metric = metrics.getMetricInstances().get(0);
            metricThread = LoopThread.builder()
                    .sleepTime(config.getPrintMetricIntervalMs(), config.getPrintMetricIntervalMs())
                    .name("Metric-Thread")
                    .onException(e -> logger.warn("Exception:", e))
                    .doWork(() -> metrics.reportAndReset()).build();
        }
    }

    @Override
    protected void doStop() {
        super.doStop();
        Close.close(transactionManager);
        if(null != metricThread) {
            metricThread.stop();
        }
        logger.info("ProduceManager is stopped.");
    }

    /**
     * 负责PutMessage命令的写入
     *
     * @param producer session 中生产者
     * @param msgs     要写入的消息
     * @author lining11
     * Date: 2018/8/17
     */
    public PutResult putMessage(Producer producer, List<BrokerMessage> msgs, QosLevel qosLevel) throws JournalqException {
        // 超时时间
        int timeout = clusterManager.getProducerPolicy(TopicName.parse(producer.getTopic()), producer.getApp()).getTimeOut();
        return putMessage(producer, msgs, qosLevel, timeout);
    }

    public PutResult putMessage(Producer producer, List<BrokerMessage> msgs, QosLevel qosLevel, int timeout) throws JournalqException {
        // 开始写入时间
        long startWritePoint = SystemClock.now();
        // 超时时间点
        long endTime = timeout + startWritePoint;

        if (config.getBrokerQosLevel() != -1) {
            qosLevel = QosLevel.valueOf(config.getBrokerQosLevel());
        }

        // 写入消息
        // 判断是否是事务消息
        String txId = msgs.get(0).getTxId();
        if (StringUtils.isNotEmpty(txId)) {
            return writeTxMessage(producer, msgs, txId, endTime);
        } else {
            return writeMessages(producer, msgs, qosLevel, endTime);
        }
    }

    /**
     * 异步写入消息
     *
     * @param producer session 中生产者
     * @param msgs     要写入的消息，如果是事务消息，则该批次的消息，必须都在同一个事务内，具有相同的txId
     * @param qosLevel 服务水平
     * @return
     * @throws JournalqException
     */
    public void putMessageAsync(Producer producer, List<BrokerMessage> msgs, QosLevel qosLevel, EventListener<WriteResult> eventListener) throws JournalqException {
        putMessageAsync(producer, msgs, qosLevel, clusterManager.getProducerPolicy(TopicName.parse(producer.getTopic()), producer.getApp()).getTimeOut(), eventListener);
    }

    @Override
    public void putMessageAsync(Producer producer, List<BrokerMessage> msgs, QosLevel qosLevel, int timeout, EventListener<WriteResult> eventListener) throws JournalqException {
        // 开始写入时间
        long startWritePoint = SystemClock.now();
        // 超时时间点
        long endTime = timeout + startWritePoint;
        // 写入消息
        // 判断是否是事务消息
        String txId = msgs.get(0).getTxId();

        if (config.getBrokerQosLevel() != -1) {
            qosLevel = QosLevel.valueOf(config.getBrokerQosLevel());
        }

        if (StringUtils.isNotEmpty(txId)) {
            //TODO 超时时间计算错误
            writeTxMessageAsync(producer, msgs, txId, endTime, eventListener);
        } else {
            writeMessagesAsync(producer, msgs, qosLevel, endTime, eventListener);
        }
    }

    /**
     * 写入事务消息
     *
     * @param msgs
     * @param txId
     * @param endTime
     * @return
     * @throws JournalqException
     */
    private PutResult writeTxMessage(Producer producer, List<BrokerMessage> msgs, String txId, long endTime) throws JournalqException {
        ByteBuffer[] byteBuffers = generateRByteBufferList(msgs);
        Future<WriteResult> writeResultFuture = transactionManager.putMessage(producer, txId, byteBuffers);
        WriteResult writeResult = syncWait(writeResultFuture, endTime - SystemClock.now());
        PutResult putResult = new PutResult();
        putResult.addWriteResult(msgs.get(0).getPartition(), writeResult);
        return putResult;
    }

    /**
     * 异步写入事务消息
     *
     * @param msgs
     * @param txId
     * @param endTime
     * @return
     * @throws JournalqException
     */
    private void writeTxMessageAsync(Producer producer, List<BrokerMessage> msgs, String txId, long endTime, EventListener<WriteResult> eventListener) throws JournalqException {
        ByteBuffer[] byteBuffers = generateRByteBufferList(msgs);
        try {
            WriteResult writeResult = transactionManager.putMessage(producer, txId, byteBuffers).get(endTime, TimeUnit.MILLISECONDS);
            eventListener.onEvent(writeResult);
        } catch (Exception e) {
            logger.error("writeTxMessageAsync exception, producer: {}", producer, e);
            eventListener.onEvent(new WriteResult(JournalqCode.CN_UNKNOWN_ERROR, ArrayUtils.EMPTY_LONG_ARRAY));
        }
    }

    /**
     * 写入消息
     *
     * @param producer
     * @param msgs
     * @param qosLevel
     * @param endTime
     * @return
     * @throws JournalqException
     */
    private PutResult writeMessages(Producer producer, List<BrokerMessage> msgs, QosLevel qosLevel, long endTime) throws JournalqException {
        PutResult putResult = new PutResult();
        String topic = producer.getTopic();
        List<Short> partitions = clusterManager.getMasterPartitionList(TopicName.parse(topic));
        if (partitions == null || partitions.size() == 0) {
            logger.error("no partitions available topic:%s", topic);
            throw new JournalqException(JournalqCode.CN_NO_PERMISSION);
        }
        long startTime = SystemClock.now();
        // 分配消息对于的分区分组
        Map<PartitionGroup, List<WriteRequest>> dispatchedMsgs = dispatchPartition(msgs, partitions);
        // 分区分组集合
        Set<PartitionGroup> partitionGroupSet = dispatchedMsgs.keySet();
        PartitionGroup oneGroup = partitionGroupSet.stream().findFirst().get();
        // 服务水平级别
        for (PartitionGroup partitionGroup : partitionGroupSet) {
            PartitionGroupStore partitionStore = store.getStore(topic, partitionGroup.getGroup(), qosLevel);
            List<WriteRequest> writeRequests = dispatchedMsgs.get(partitionGroup);
            // 异步写入磁盘
            Future<WriteResult> writeResultFuture = partitionStore.asyncWrite(writeRequests.toArray(new WriteRequest[]{}));
            // 同步等待写入完成
            WriteResult writeResult = syncWait(writeResultFuture, endTime - SystemClock.now());
            // 构造写入结果
            onPutMessage(topic, producer.getApp(), partitionGroup.getGroup(), startTime, writeRequests);

            putResult.addWriteResult((short) partitionGroup.getGroup(), writeResult);
        }

        return putResult;
    }
    /**
     * 异步写入消息
     *
     * @param producer
     * @param msgs
     * @param qosLevel
     * @param endTime
     * @return
     * @throws JournalqException
     */
    private void writeMessagesAsync(Producer producer, List<BrokerMessage> msgs, QosLevel qosLevel, long endTime, EventListener<WriteResult> eventListener) throws JournalqException {
        String topic = producer.getTopic();
        String app = producer.getApp();
        List<Short> partitions = clusterManager.getMasterPartitionList(TopicName.parse(topic));
        if (partitions == null || partitions.size() == 0) {
            logger.error("no partitions available topic:%s", topic);
            throw new JournalqException(JournalqCode.CN_NO_PERMISSION);
        }
        // 分配消息对于的分区分组
        Map<PartitionGroup, List<WriteRequest>> dispatchedMsgs = dispatchPartition(msgs, partitions);
        // 分区分组集合
        Set<PartitionGroup> partitionGroupSet = dispatchedMsgs.keySet();
        PartitionGroup oneGroup = partitionGroupSet.stream().findFirst().get();
        // 服务水平级别
        for (PartitionGroup partitionGroup : partitionGroupSet) {
            if (logger.isDebugEnabled()) {
                logger.debug("ProduceManager writeMessageAsync topic:[{}], partitionGroup:[{}]]", topic, partitionGroup);
            }
            PartitionGroupStore partitionStore = store.getStore(topic, partitionGroup.getGroup(), qosLevel);
            List<WriteRequest> writeRequests = dispatchedMsgs.get(partitionGroup);
            long startTime = SystemClock.now();

            // 异步写入磁盘
            if(null != metric) {
                long t0 = System.nanoTime();

                partitionStore.asyncWrite(new MetricEventListener(t0, startTime, metric, eventListener, topic, app, partitionGroup.getGroup(), writeRequests),
                        writeRequests.toArray(new WriteRequest[]{}));

                long t1 = System.nanoTime();
                metric.addCounter("tps", writeRequests.stream().map(WriteRequest::getBuffer).count());
                metric.addTraffic("traffic", writeRequests.stream().map(WriteRequest::getBuffer).mapToInt(ByteBuffer::remaining).sum());
                metric.addLatency("async", t1 - t0);
            } else {
                partitionStore.asyncWrite(event -> {
                    onPutMessage(topic, app, partitionGroup.getGroup(), startTime, writeRequests);
                    eventListener.onEvent(event);
                }, writeRequests.toArray(new WriteRequest[]{}));
            }

            if (qosLevel.equals(QosLevel.ONE_WAY)) {
                onPutMessage(topic, app, partitionGroup.getGroup(), startTime, writeRequests);
            }
        }
    }

    protected void onPutMessage(String topic, String app, int partitionGroup, long startTime, List<WriteRequest> writeRequests) {
        long now = SystemClock.now();
        writeRequests.forEach(writeRequest -> {
            brokerMonitor.onPutMessage(topic, app, partitionGroup, writeRequest.getPartition(), 1, writeRequest.getBuffer().limit(), now > startTime ? now - startTime : 0);
        });
    }

    class MetricEventListener implements EventListener<WriteResult> {
        final long t0;
        final long startTime;
        final Metric.MetricInstance metric;
        final EventListener<WriteResult> eventListener;
        final String topic;
        final String app;
        final int partitionGroup;
        final List<WriteRequest> writeRequests;

        MetricEventListener(long t0, long startTime, Metric.MetricInstance metric, EventListener<WriteResult> eventListener, String topic, String app,
                            int partitionGroup, List<WriteRequest> writeRequests) {

            this.t0 = t0;
            this.startTime = startTime;
            this.metric = metric;
            this.eventListener = eventListener;
            this.topic = topic;
            this.app = app;
            this.partitionGroup = partitionGroup;
            this.writeRequests = writeRequests;
        }
        @Override
        public void onEvent(WriteResult event) {
<<<<<<< HEAD
            metric.addLatency("callback",System.nanoTime() - t0);
            onPutMessage(topic, app, partitionGroup, startTime, writeRequests);
=======
            long elapse = System.nanoTime() - t0;
            metric.addLatency("callback", elapse);
            onPutMessage(topic, app, partitionGroup, SystemClock.now() - elapse/1000000, writeRequests);
>>>>>>> 9ca2052e
            eventListener.onEvent(event);
        }
    }

    /**
     * 同步等待
     *
     * @param writeResultFuture
     * @param timeout
     * @return
     * @throws JournalqException
     */
    private WriteResult syncWait(Future<WriteResult> writeResultFuture, long timeout) throws JournalqException {
        try {
            return writeResultFuture.get(timeout, TimeUnit.MILLISECONDS);
        } catch (InterruptedException | ExecutionException e) {
            logger.error("Write message error", e);
            throw new JournalqException(JournalqCode.CN_THREAD_INTERRUPTED);
        } catch (TimeoutException e) {
            throw new JournalqException(JournalqCode.SE_WRITE_TIMEOUT);
        }
    }

    /**
     * 按照partitionGroup分配写入请求
     *
     * @param messageList
     * @param partitionList
     * @return
     * @throws JournalqException
     */
    private Map<PartitionGroup, List<WriteRequest>> dispatchPartition(List<BrokerMessage> messageList, List<Short> partitionList) throws JournalqException {
        // 随机指定一个写入分区
        int index = (int) Math.floor(Math.random() * partitionList.size());
        short partition = partitionList.get(index);
        // 分区数量
        final int partitionSize = partitionList.size();

        Map<PartitionGroup, List<WriteRequest>> resultMap = new HashMap<>();
        for (BrokerMessage msg : messageList) {
            // 选择一个分区
            short writePartition = selectPartition(partition, msg, partitionList, partitionSize);
            // 拿到分区分组
            PartitionGroup writePartitionGroup = clusterManager.getPartitionGroup(TopicName.parse(msg.getTopic()), writePartition);
            // 按照分区分组分别组装
            List<WriteRequest> writeRequestList = resultMap.get(writePartitionGroup);
            if (writeRequestList == null) {
                writeRequestList = new ArrayList<>();
                resultMap.put(writePartitionGroup, writeRequestList);
            }
            writeRequestList.add(new WriteRequest(writePartition, convertBrokerMessage2RByteBuffer(msg)));
        }

        return resultMap;
    }

    /**
     * 选择写入分区
     *
     * @param defaultPartition
     * @param msg
     * @param partitionList
     * @param partitionSize
     * @return
     */
    private short selectPartition(short defaultPartition, BrokerMessage msg, List<Short> partitionList, int partitionSize) {
        // 如果指定分区，则使用指定分区（判断标准：partition >= 0）
        if (msg.getPartition() >= 0) {
            return msg.getPartition();
        }
        short writePartition = defaultPartition;
        if (msg.isOrdered()) {
            // 顺序消息，根据业务ID指定分区
            String businessId = msg.getBusinessId();
            if (StringUtils.isEmpty(businessId)) {
                // 业务ID如果为空，则指定写第一个分区
                writePartition = partitionList.get(0);
            } else {
                int hashCode = businessId.hashCode();
                hashCode = hashCode > Integer.MIN_VALUE ? hashCode : Integer.MIN_VALUE + 1;
                int orderIndex = Math.abs(hashCode) % partitionSize;
                writePartition = partitionList.get(orderIndex);
            }
        }
        return writePartition;
    }

    /**
     * 将BrokerMessage转换成RByteBuffer
     *
     * @param brokerMessage
     * @return
     * @throws JournalqException
     */
    private ByteBuffer convertBrokerMessage2RByteBuffer(BrokerMessage brokerMessage) throws JournalqException {
        int msgSize = Serializer.sizeOf(brokerMessage);
        // todo bufferPool有问题，暂时直接创建
        ByteBuffer allocate = ByteBuffer.allocate(msgSize);
        try {
            Serializer.write(brokerMessage, allocate, msgSize);
        } catch (Exception e) {
            logger.error("Serialize message error! topic:{},app:{}", brokerMessage.getTopic(), brokerMessage.getApp(), e);
            throw new JournalqException(JournalqCode.SE_SERIALIZER_ERROR);
        }
        return allocate;
    }

    /**
     * @param msgs
     * @return
     * @throws JournalqException
     */
    private ByteBuffer[] generateRByteBufferList(List<BrokerMessage> msgs) throws JournalqException {
        int size = msgs.size();
        ByteBuffer[] byteBuffers = new ByteBuffer[size];
        for (int i = 0; i < size; i++) {
            BrokerMessage message = msgs.get(i);
            ByteBuffer byteBuffer = convertBrokerMessage2RByteBuffer(message);
            byteBuffers[i] = byteBuffer;
        }
        return byteBuffers;
    }


    /**
     * 负责非包含消息内容的命令写入，包括(TxPrepare,TxCommit,TxRollback)
     *
     * @param tx 事务消息命令
     */
    public TransactionId putTransactionMessage(Producer producer, JournalLog tx) throws JournalqException {
        if (tx.getType() == JournalLog.TYPE_TX_PREPARE) {
            return transactionManager.prepare(producer, (BrokerPrepare) tx);
        } else if (tx.getType() == JournalLog.TYPE_TX_COMMIT) {
            return transactionManager.commit(producer, (BrokerCommit) tx);
        } else if (tx.getType() == JournalLog.TYPE_TX_ROLLBACK) {
            return transactionManager.rollback(producer, (BrokerRollback) tx);
        } else {
            throw new JournalqException(JournalqCode.CN_COMMAND_UNSUPPORTED);
        }
    }

    @Override
    public List<TransactionId> getFeedback(Producer producer, int count) {
        return transactionManager.getFeedback(producer, count);
    }

    @Override
    public void setBrokerContext(BrokerContext brokerContext) {
        this.brokerContext = brokerContext;
    }
}<|MERGE_RESOLUTION|>--- conflicted
+++ resolved
@@ -363,7 +363,7 @@
     protected void onPutMessage(String topic, String app, int partitionGroup, long startTime, List<WriteRequest> writeRequests) {
         long now = SystemClock.now();
         writeRequests.forEach(writeRequest -> {
-            brokerMonitor.onPutMessage(topic, app, partitionGroup, writeRequest.getPartition(), 1, writeRequest.getBuffer().limit(), now > startTime ? now - startTime : 0);
+            brokerMonitor.onPutMessage(topic, app, partitionGroup, writeRequest.getPartition(), 1, writeRequest.getBuffer().limit(), now - startTime);
         });
     }
 
@@ -391,14 +391,9 @@
         }
         @Override
         public void onEvent(WriteResult event) {
-<<<<<<< HEAD
-            metric.addLatency("callback",System.nanoTime() - t0);
-            onPutMessage(topic, app, partitionGroup, startTime, writeRequests);
-=======
             long elapse = System.nanoTime() - t0;
             metric.addLatency("callback", elapse);
             onPutMessage(topic, app, partitionGroup, SystemClock.now() - elapse/1000000, writeRequests);
->>>>>>> 9ca2052e
             eventListener.onEvent(event);
         }
     }
