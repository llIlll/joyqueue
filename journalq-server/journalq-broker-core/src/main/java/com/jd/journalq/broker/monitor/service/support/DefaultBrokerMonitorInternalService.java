--- conflicted
+++ resolved
@@ -58,14 +58,10 @@
     private ElectionService electionService;
     private ClusterManager clusterManager;
 
-<<<<<<< HEAD
-    public DefaultBrokerMonitorInternalService(BrokerStat brokerStat, Consume consume, StoreManagementService storeManagementService, NameService nameService, StoreService storeService, ElectionService electionManager) {
-=======
     public DefaultBrokerMonitorInternalService(BrokerStat brokerStat, Consume consume,
                                                StoreManagementService storeManagementService,
-                                               NameService nameService, StoreService store,
-                                               ElectionService electionManager, ClusterManager clusterManager) {
->>>>>>> c56b1563
+                                               NameService nameService, StoreService storeService, ElectionService electionManager,
+                                               ClusterManager clusterManager) {
         this.brokerStat = brokerStat;
         this.consume=consume;
         this.storeManagementService=storeManagementService;
