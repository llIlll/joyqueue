/**
 * Licensed under the Apache License, Version 2.0 (the "License");
 * you may not use this file except in compliance with the License.
 * You may obtain a copy of the License at
 *
 *     http://www.apache.org/licenses/LICENSE-2.0
 *
 * Unless required by applicable law or agreed to in writing, software
 * distributed under the License is distributed on an "AS IS" BASIS,
 * WITHOUT WARRANTIES OR CONDITIONS OF ANY KIND, either express or implied.
 * See the License for the specific language governing permissions and
 * limitations under the License.
 */
package com.jd.journalq.broker.monitor.service.support;

import com.jd.journalq.broker.cluster.ClusterManager;
import com.jd.journalq.broker.consumer.Consume;
import com.jd.journalq.broker.election.ElectionService;
import com.jd.journalq.broker.monitor.converter.BrokerMonitorConverter;
import com.jd.journalq.broker.monitor.exception.MonitorException;
import com.jd.journalq.broker.monitor.service.BrokerMonitorInternalService;
import com.jd.journalq.monitor.BrokerMonitorInfo;
import com.jd.journalq.monitor.BrokerStartupInfo;
import com.jd.journalq.monitor.ElectionMonitorInfo;
import com.jd.journalq.monitor.NameServerMonitorInfo;
import com.jd.journalq.monitor.StoreMonitorInfo;
import com.jd.journalq.network.session.Consumer;
import com.jd.journalq.nsr.NameService;
import com.jd.journalq.broker.monitor.stat.BrokerStat;
import com.jd.journalq.broker.monitor.stat.BrokerStatExt;
import com.jd.journalq.broker.monitor.stat.ConsumerPendingStat;
import com.jd.journalq.broker.monitor.stat.PartitionGroupPendingStat;
import com.jd.journalq.broker.monitor.stat.TopicPendingStat;
import com.jd.journalq.broker.monitor.stat.TopicStat;
import com.jd.journalq.store.StoreManagementService;
import com.jd.journalq.store.StoreService;
import com.jd.journalq.toolkit.lang.Online;
import org.slf4j.Logger;
import org.slf4j.LoggerFactory;

import java.lang.management.ManagementFactory;
import java.lang.management.MemoryMXBean;
import java.util.Map;

/**
 * BrokerMonitorInternalService
 * author: gaohaoxiang
 * email: gaohaoxiang@jd.com
 * date: 2018/10/15
 */
public class DefaultBrokerMonitorInternalService implements BrokerMonitorInternalService {
    private static final Logger logger= LoggerFactory.getLogger(DefaultBrokerMonitorInternalService.class);

    private BrokerStat brokerStat;
    private Consume consume;
    private StoreManagementService storeManagementService;
    private NameService nameService;
    private StoreService storeService;
    private ElectionService electionService;
    private ClusterManager clusterManager;
    private BrokerStartupInfo brokerStartupInfo;

    public DefaultBrokerMonitorInternalService(BrokerStat brokerStat, Consume consume,
                                               StoreManagementService storeManagementService,
<<<<<<< HEAD
                                               NameService nameService, StoreService storeService, ElectionService electionManager,
                                               ClusterManager clusterManager) {
=======
                                               NameService nameService, StoreService store,
                                               ElectionService electionManager, ClusterManager clusterManager,
                                                BrokerStartupInfo brokerStartupInfo) {
>>>>>>> 7cffb365
        this.brokerStat = brokerStat;
        this.consume=consume;
        this.storeManagementService=storeManagementService;
        this.nameService = nameService;
        this.storeService = storeService;
        this.electionService = electionManager;
        this.clusterManager = clusterManager;
        this.brokerStartupInfo = brokerStartupInfo;
    }

    @Override
    public BrokerMonitorInfo getBrokerInfo() {
        BrokerMonitorInfo brokerMonitorInfo = new BrokerMonitorInfo();
        brokerMonitorInfo.setConnection(BrokerMonitorConverter.convertConnectionMonitorInfo(brokerStat.getConnectionStat()));
        brokerMonitorInfo.setEnQueue(BrokerMonitorConverter.convertEnQueueMonitorInfo(brokerStat.getEnQueueStat()));
        brokerMonitorInfo.setDeQueue(BrokerMonitorConverter.convertDeQueueMonitorInfo(brokerStat.getDeQueueStat()));
        brokerMonitorInfo.setReplication(BrokerMonitorConverter.convertReplicationMonitorInfo(brokerStat.getReplicationStat()));

        StoreMonitorInfo storeMonitorInfo = new StoreMonitorInfo();
<<<<<<< HEAD
        storeMonitorInfo.setStarted(storeService instanceof Online?((Online) storeService).isStarted():true);
=======
        storeMonitorInfo.setStarted(store instanceof Online?((Online) store).isStarted():true);
        storeMonitorInfo.setFreeSpace(storeManagementService.freeSpace());
        storeMonitorInfo.setTotalSpace(storeManagementService.totalSpace());
>>>>>>> 7cffb365

        NameServerMonitorInfo nameServerMonitorInfo = new NameServerMonitorInfo();
        nameServerMonitorInfo.setStarted(nameService.isStarted());

        ElectionMonitorInfo electionMonitorInfo = new ElectionMonitorInfo();
        boolean electionStarted = electionService instanceof Online ? ((Online) electionService).isStarted() : true;
        electionMonitorInfo.setStarted(electionStarted);

        brokerMonitorInfo.getReplication().setStarted(electionStarted);

        brokerMonitorInfo.setStore(storeMonitorInfo);
        brokerMonitorInfo.setNameServer(nameServerMonitorInfo);
        brokerMonitorInfo.setElection(electionMonitorInfo);
        return brokerMonitorInfo;
    }


    @Override
    public BrokerStatExt getExtendBrokerStat(long timeStamp) {
       BrokerStatExt statExt=new BrokerStatExt(brokerStat);
       statExt.setTimeStamp(timeStamp);
       Map<String, TopicPendingStat>  topicPendingStatMap=statExt.getTopicPendingStatMap();
       Map<String, TopicStat>  topicStatMap=brokerStat.getTopicStats();
       Map<String,ConsumerPendingStat> consumerPendingStatMap;
       Map<Integer,PartitionGroupPendingStat> partitionGroupPendingStatMap;
       Map<Short,Long> partitionPendStatMap;
       TopicPendingStat topicPendingStat;
       ConsumerPendingStat consumerPendingStat;
       PartitionGroupPendingStat partitionGroupPendingStat;
       Integer partitionGroupId;
       Consumer consumer;
       Long pending;
       Long topicPending=0L;
       Long consumerPending=0L;
       Long partitionGroupPending=0L;
       try {
       for( TopicStat topicStat :topicStatMap.values()){
            topicPendingStat=new TopicPendingStat();
            topicPendingStat.setTopic(topicStat.getTopic());
            topicPendingStatMap.put(topicStat.getTopic(),topicPendingStat);
            for(String app:topicStat.getAppStats().keySet()){
                     consumer=new Consumer(topicStat.getTopic(),app);
                     consumerPendingStat=new ConsumerPendingStat();
                     consumerPendingStat.setApp(app);
                     consumerPendingStat.setTopic(topicStat.getTopic());
                     consumerPendingStatMap=topicPendingStat.getPendingStatSubMap();
                     consumerPendingStatMap.put(app,consumerPendingStat);
                     partitionGroupPendingStatMap=consumerPendingStat.getPendingStatSubMap();
                    StoreManagementService.TopicMetric topicMetric = storeManagementService.topicMetric(consumer.getTopic());
                    for (StoreManagementService.PartitionGroupMetric partitionGroupMetric : topicMetric.getPartitionGroupMetrics()) {
                         partitionGroupId=partitionGroupMetric.getPartitionGroup();
                         partitionGroupPendingStat=new PartitionGroupPendingStat();
                         partitionGroupPendingStat.setPartitionGroup(partitionGroupId);
                         partitionGroupPendingStat.setTopic(topicStat.getTopic());
                         partitionGroupPendingStat.setApp(app);
                         partitionGroupPendingStatMap.put(partitionGroupId,partitionGroupPendingStat);
                        for (StoreManagementService.PartitionMetric partitionMetric : partitionGroupMetric.getPartitionMetrics()) {
                                if (!clusterManager.isLeader(topicStat.getTopic(), partitionMetric.getPartition())) {
                                    continue;
                                }
                                long ackIndex = consume.getAckIndex(consumer, partitionMetric.getPartition());
                                if (ackIndex < 0) {
                                    ackIndex = 0;
                                }
                                pending=partitionMetric.getRightIndex() - ackIndex;
                                partitionPendStatMap=partitionGroupPendingStat.getPendingStatSubMap();
                                partitionPendStatMap.put(partitionMetric.getPartition(),pending);
                                partitionGroupPending+=pending;
                            }
                          partitionGroupPendingStat.setPending(partitionGroupPending);
                          consumerPending+=partitionGroupPending;
                          partitionGroupPending=0L; //clear
                    }
                    consumerPendingStat.setPending(consumerPending);
                    topicPending+=consumerPending;
                    consumerPending=0L;// clear
            }
           topicPendingStat.setPending(topicPending);
           topicPending=0L; //clear
          }
        } catch (Exception e) {
            logger.info("bug",e);
            throw new MonitorException(e);
        }
        runtimeMemoryUsageState(statExt);
        return statExt;
    }

    @Override
    public BrokerStartupInfo getStartInfo() {
        return brokerStartupInfo;
    }

    /**
    * fill heap and non-heap memory usage state of current
    *
    **/
   public void runtimeMemoryUsageState(BrokerStatExt brokerStatExt){
       MemoryMXBean memoryMXBean = ManagementFactory.getMemoryMXBean();
       brokerStatExt.setHeap(memoryMXBean.getHeapMemoryUsage());
       brokerStatExt.setNonHeap(memoryMXBean.getNonHeapMemoryUsage());
   }

}<|MERGE_RESOLUTION|>--- conflicted
+++ resolved
@@ -62,14 +62,8 @@
 
     public DefaultBrokerMonitorInternalService(BrokerStat brokerStat, Consume consume,
                                                StoreManagementService storeManagementService,
-<<<<<<< HEAD
-                                               NameService nameService, StoreService storeService, ElectionService electionManager,
-                                               ClusterManager clusterManager) {
-=======
                                                NameService nameService, StoreService store,
-                                               ElectionService electionManager, ClusterManager clusterManager,
-                                                BrokerStartupInfo brokerStartupInfo) {
->>>>>>> 7cffb365
+                                               ElectionService electionManager, ClusterManager clusterManager, BrokerStartupInfo brokerStartupInfo) {
         this.brokerStat = brokerStat;
         this.consume=consume;
         this.storeManagementService=storeManagementService;
@@ -89,13 +83,9 @@
         brokerMonitorInfo.setReplication(BrokerMonitorConverter.convertReplicationMonitorInfo(brokerStat.getReplicationStat()));
 
         StoreMonitorInfo storeMonitorInfo = new StoreMonitorInfo();
-<<<<<<< HEAD
         storeMonitorInfo.setStarted(storeService instanceof Online?((Online) storeService).isStarted():true);
-=======
-        storeMonitorInfo.setStarted(store instanceof Online?((Online) store).isStarted():true);
         storeMonitorInfo.setFreeSpace(storeManagementService.freeSpace());
         storeMonitorInfo.setTotalSpace(storeManagementService.totalSpace());
->>>>>>> 7cffb365
 
         NameServerMonitorInfo nameServerMonitorInfo = new NameServerMonitorInfo();
         nameServerMonitorInfo.setStarted(nameService.isStarted());
@@ -198,5 +188,4 @@
        brokerStatExt.setHeap(memoryMXBean.getHeapMemoryUsage());
        brokerStatExt.setNonHeap(memoryMXBean.getNonHeapMemoryUsage());
    }
-
 }