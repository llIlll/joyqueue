--- conflicted
+++ resolved
@@ -28,7 +28,7 @@
 import com.jd.journalq.broker.monitor.BrokerMonitor;
 import com.jd.journalq.domain.TopicName;
 import com.jd.journalq.network.command.CommandType;
-import com.jd.journalq.network.transport.codec.JournalqHeader;
+import com.jd.journalq.network.transport.codec.JMQHeader;
 import com.jd.journalq.network.transport.command.Command;
 import com.jd.journalq.network.transport.command.CommandCallback;
 import com.jd.journalq.network.transport.command.Direction;
@@ -380,7 +380,7 @@
                         return;
                     }
 
-                    JournalqHeader header = new JournalqHeader(Direction.REQUEST, CommandType.RAFT_APPEND_ENTRIES_REQUEST);
+                    JMQHeader header = new JMQHeader(Direction.REQUEST, CommandType.RAFT_APPEND_ENTRIES_REQUEST);
 
                     if (!replica.isMatch() || logger.isDebugEnabled()) {
                         logger.info("Partition group {}/node {} send append entries request {} to node {}, " +
@@ -597,16 +597,11 @@
                         return;
                     }
 
-<<<<<<< HEAD
-            ReplicateConsumePosRequest request = new ReplicateConsumePosRequest(consumePositions);
-            JournalqHeader header = new JournalqHeader(Direction.REQUEST, CommandType.REPLICATE_CONSUME_POS_REQUEST);
-=======
                     ReplicateConsumePosRequest request = new ReplicateConsumePosRequest(consumePositions);
                     JMQHeader header = new JMQHeader(Direction.REQUEST, CommandType.REPLICATE_CONSUME_POS_REQUEST);
 
                     logger.debug("Partition group {}/node {} send consume position {} to node {}",
                             topicPartitionGroup, localReplicaId, consumePositions, replica.replicaId());
->>>>>>> 184892d5
 
 
                     replicationManager.sendCommand(replica.getAddress(), new Command(header, request),
@@ -737,7 +732,7 @@
                 .replicaId(localReplicaId).success(success).entriesTerm(request.getEntriesTerm())
                 .build();
 
-        return new Command(new JournalqHeader(Direction.RESPONSE, CommandType.RAFT_APPEND_ENTRIES_RESPONSE), response);
+        return new Command(new JMQHeader(Direction.RESPONSE, CommandType.RAFT_APPEND_ENTRIES_RESPONSE), response);
     }
 
     /**
@@ -822,7 +817,7 @@
 
         try {
             replicateExecutor.submit(() -> {
-                JournalqHeader header = new JournalqHeader(Direction.REQUEST, CommandType.RAFT_APPEND_ENTRIES_REQUEST);
+                JMQHeader header = new JMQHeader(Direction.REQUEST, CommandType.RAFT_APPEND_ENTRIES_REQUEST);
                 Command command = new Command(header, appendEntriesRequest);
 
                 logger.debug("Partition group {}/node{} send heartbeat request {} to {}",
@@ -1035,7 +1030,7 @@
                 topicPartitionGroup, localReplicaId, transferee);
 
         TimeoutNowRequest request = new TimeoutNowRequest(topicPartitionGroup, currentTerm);
-        JournalqHeader header = new JournalqHeader(Direction.REQUEST, CommandType.RAFT_TIMEOUT_NOW_REQUEST);
+        JMQHeader header = new JMQHeader(Direction.REQUEST, CommandType.RAFT_TIMEOUT_NOW_REQUEST);
 
         replicationManager.sendCommand(getReplica(transferee).getAddress(), new Command(header, request),
                 electionConfig.getSendCommandTimeout(), new TimeoutNowRequestCallback());
