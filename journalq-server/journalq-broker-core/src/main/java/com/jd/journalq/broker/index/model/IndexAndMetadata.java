--- conflicted
+++ resolved
@@ -72,19 +72,11 @@
 
     @Override
     public String toString() {
-<<<<<<< HEAD
         return "IndexAndMetadata{" +
                 "index=" + index +
                 ", metadata='" + metadata + '\'' +
                 ", indexCacheRetainTime=" + indexCacheRetainTime +
                 ", indexCommitTime=" + indexCommitTime +
                 '}';
-=======
-        final StringBuilder sb = new StringBuilder("ConsumePartition{");
-        sb.append("index='").append(index).append('\'');
-        sb.append(", metadata=").append(metadata);
-        sb.append('}');
-        return sb.toString();
->>>>>>> c56b1563
     }
 }
