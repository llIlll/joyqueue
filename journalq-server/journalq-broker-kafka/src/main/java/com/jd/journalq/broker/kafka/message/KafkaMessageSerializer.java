/**
 * Licensed under the Apache License, Version 2.0 (the "License");
 * you may not use this file except in compliance with the License.
 * You may obtain a copy of the License at
 *
 *     http://www.apache.org/licenses/LICENSE-2.0
 *
 * Unless required by applicable law or agreed to in writing, software
 * distributed under the License is distributed on an "AS IS" BASIS,
 * WITHOUT WARRANTIES OR CONDITIONS OF ANY KIND, either express or implied.
 * See the License for the specific language governing permissions and
 * limitations under the License.
 */
package com.jd.journalq.broker.kafka.message;

import com.jd.journalq.broker.kafka.message.serializer.AbstractKafkaMessageSerializer;
import com.jd.journalq.broker.kafka.message.serializer.KafkaMessageV0Serializer;
import com.jd.journalq.broker.kafka.message.serializer.KafkaMessageV1Serializer;
import com.jd.journalq.broker.kafka.message.serializer.KafkaMessageV2Serializer;
import com.jd.journalq.message.BrokerMessage;
import com.jd.journalq.message.SourceType;
import io.netty.buffer.ByteBuf;
import org.apache.commons.collections.CollectionUtils;

import java.nio.ByteBuffer;
import java.util.List;

/**
 * KafkaMessageSerializer
 * author: gaohaoxiang
 * email: gaohaoxiang@jd.com
 * date: 2018/11/9
 */
public class KafkaMessageSerializer extends AbstractKafkaMessageSerializer {

    public static void writeExtension(BrokerMessage brokerMessage, KafkaBrokerMessage kafkaBrokerMessage) {
        if (kafkaBrokerMessage.getMagic() == MESSAGE_MAGIC_V0) {
            KafkaMessageV0Serializer.writeExtension(brokerMessage, kafkaBrokerMessage);
        } else if (kafkaBrokerMessage.getMagic() == MESSAGE_MAGIC_V1) {
            KafkaMessageV1Serializer.writeExtension(brokerMessage, kafkaBrokerMessage);
        } else if (kafkaBrokerMessage.getMagic() == MESSAGE_MAGIC_V2) {
            KafkaMessageV2Serializer.writeExtension(brokerMessage, kafkaBrokerMessage);
        } else {
            throw new UnsupportedOperationException(String.format("writeExtension unsupported magic, magic: %s", kafkaBrokerMessage.getMagic()));
        }
    }

    public static void readExtension(BrokerMessage brokerMessage, KafkaBrokerMessage kafkaBrokerMessage) {
        if (brokerMessage.getSource() != SourceType.KAFKA.getValue()) {
            return;
        }

        byte magic = getExtensionMagic(brokerMessage.getExtension());
        if (magic == INVALID_EXTENSION_MAGIC) {
            return;
        }

        if (magic == MESSAGE_MAGIC_V0) {
            KafkaMessageV0Serializer.readExtension(brokerMessage, kafkaBrokerMessage);
        } else if (magic == MESSAGE_MAGIC_V1) {
            KafkaMessageV1Serializer.readExtension(brokerMessage, kafkaBrokerMessage);
        } else if (magic == MESSAGE_MAGIC_V2) {
            KafkaMessageV2Serializer.readExtension(brokerMessage, kafkaBrokerMessage);
        } else {
            throw new UnsupportedOperationException(String.format("readExtension unsupported magic, magic: %s", magic));
        }
    }

    public static void writeMessages(ByteBuf buffer, List<KafkaBrokerMessage> messages, short version) throws Exception {
        if (CollectionUtils.isEmpty(messages)) {
            return;
        }
<<<<<<< HEAD

        byte supportedMagic = getSupportedMagic(version);

        for (KafkaBrokerMessage message : messages) {
            byte currentMagic = message.getMagic();
            byte requiredMagic = (byte) Math.min(currentMagic, supportedMagic);

            // 如果不支持V2, 但是当前版本是V2，需要先转换
            if (requiredMagic < MESSAGE_MAGIC_V2 && currentMagic == MESSAGE_MAGIC_V2) {
                List<KafkaBrokerMessage> batchMessages = KafkaMessageV2Serializer.readMessages(message);
                for (KafkaBrokerMessage batchMessage : batchMessages) {
                    writeMessage(buffer, batchMessage, requiredMagic);
                }
            } else {
                writeMessage(buffer, message, requiredMagic);
            }
        }
    }

    protected static byte getSupportedMagic(short version) {
        if (version <= 1) {
            return MESSAGE_MAGIC_V0;
        } else if (version <= 3) {
            return MESSAGE_MAGIC_V1;
        } else {
            return MESSAGE_MAGIC_V2;
=======
        for (KafkaBrokerMessage message : messages) {
            // TODO 临时处理，需要根据协议版本决定
            byte magic = message.getMagic();
            if (magic == MESSAGE_MAGIC_V0) {
                KafkaMessageV0Serializer.writeMessage(buffer, message);
            } else if (magic == MESSAGE_MAGIC_V1) {
                KafkaMessageV1Serializer.writeMessage(buffer, message);
            }  else if (magic == MESSAGE_MAGIC_V2) {
                KafkaMessageV2Serializer.writeMessage(buffer, message);
            } else if (magic == KafkaBrokerMessage.INVALID_MAGIC) {
                KafkaMessageV0Serializer.writeMessage(buffer, message);
            } else {
                throw new UnsupportedOperationException(String.format("writeMessage unsupported magic, magic: %s", magic));
            }
>>>>>>> c56b1563
        }
    }

    protected static void writeMessage(ByteBuf buffer, KafkaBrokerMessage message, byte magic) throws Exception {
        if (magic == MESSAGE_MAGIC_V0) {
            KafkaMessageV0Serializer.writeMessage(buffer, message);
        } else if (magic == MESSAGE_MAGIC_V1) {
            KafkaMessageV1Serializer.writeMessage(buffer, message);
        }  else if (magic == MESSAGE_MAGIC_V2) {
            KafkaMessageV2Serializer.writeMessage(buffer, message);
        } else if (magic == KafkaBrokerMessage.INVALID_MAGIC) {
            KafkaMessageV0Serializer.writeMessage(buffer, message);
        } else {
            throw new UnsupportedOperationException(String.format("writeMessage unsupported magic, magic: %s", magic));
        }
    }

    public static List<KafkaBrokerMessage> readMessages(ByteBuffer buffer) throws Exception {
        byte magic = buffer.get(MAGIC_OFFSET);
        if (magic == MESSAGE_MAGIC_V0) {
            return KafkaMessageV0Serializer.readMessages(buffer);
        } else if (magic == MESSAGE_MAGIC_V1) {
            return KafkaMessageV1Serializer.readMessages(buffer);
        } else if (magic == MESSAGE_MAGIC_V2) {
            return KafkaMessageV2Serializer.readMessages(buffer);
        } else {
            throw new UnsupportedOperationException(String.format("readMessages unsupported magic, magic: %s", magic));
        }
    }

    public static KafkaBrokerMessage readMessage(ByteBuffer buffer) throws Exception {
        byte magic = buffer.get(MAGIC_OFFSET);
        if (magic == MESSAGE_MAGIC_V0) {
            return KafkaMessageV0Serializer.readMessage(buffer);
        } else if (magic == MESSAGE_MAGIC_V1) {
            return KafkaMessageV1Serializer.readMessage(buffer);
        } else {
            throw new UnsupportedOperationException(String.format("readMessage unsupported magic, magic: %s", magic));
        }
    }

}<|MERGE_RESOLUTION|>--- conflicted
+++ resolved
@@ -70,7 +70,6 @@
         if (CollectionUtils.isEmpty(messages)) {
             return;
         }
-<<<<<<< HEAD
 
         byte supportedMagic = getSupportedMagic(version);
 
@@ -97,22 +96,6 @@
             return MESSAGE_MAGIC_V1;
         } else {
             return MESSAGE_MAGIC_V2;
-=======
-        for (KafkaBrokerMessage message : messages) {
-            // TODO 临时处理，需要根据协议版本决定
-            byte magic = message.getMagic();
-            if (magic == MESSAGE_MAGIC_V0) {
-                KafkaMessageV0Serializer.writeMessage(buffer, message);
-            } else if (magic == MESSAGE_MAGIC_V1) {
-                KafkaMessageV1Serializer.writeMessage(buffer, message);
-            }  else if (magic == MESSAGE_MAGIC_V2) {
-                KafkaMessageV2Serializer.writeMessage(buffer, message);
-            } else if (magic == KafkaBrokerMessage.INVALID_MAGIC) {
-                KafkaMessageV0Serializer.writeMessage(buffer, message);
-            } else {
-                throw new UnsupportedOperationException(String.format("writeMessage unsupported magic, magic: %s", magic));
-            }
->>>>>>> c56b1563
         }
     }
 
