/**
 * Licensed under the Apache License, Version 2.0 (the "License");
 * you may not use this file except in compliance with the License.
 * You may obtain a copy of the License at
 *
 *     http://www.apache.org/licenses/LICENSE-2.0
 *
 * Unless required by applicable law or agreed to in writing, software
 * distributed under the License is distributed on an "AS IS" BASIS,
 * WITHOUT WARRANTIES OR CONDITIONS OF ANY KIND, either express or implied.
 * See the License for the specific language governing permissions and
 * limitations under the License.
 */
package com.jd.journalq.broker.kafka.handler;

import com.jd.journalq.broker.kafka.KafkaErrorCode;
import com.jd.journalq.broker.kafka.command.ProduceResponse;
import com.jd.journalq.broker.producer.Produce;
import com.jd.journalq.domain.QosLevel;
<<<<<<< HEAD
import com.jd.journalq.exception.JMQCode;
=======
import com.jd.journalq.domain.TopicConfig;
import com.jd.journalq.domain.TopicName;
import com.jd.journalq.exception.JournalqCode;
>>>>>>> c56b1563
import com.jd.journalq.message.BrokerMessage;
import com.jd.journalq.network.session.Producer;
import com.jd.journalq.toolkit.concurrent.EventListener;
import org.slf4j.Logger;
import org.slf4j.LoggerFactory;

import java.util.List;

/**
 * ProduceHandler
 * author: gaohaoxiang
 * email: gaohaoxiang@jd.com
 * date: 2018/11/6
 */
public class ProduceHandler {

    protected static final Logger logger = LoggerFactory.getLogger(ProduceHandler.class);

    private Produce produce;

    public ProduceHandler(Produce produce) {
        this.produce = produce;
    }

<<<<<<< HEAD
    public void produceMessage(QosLevel qosLevel, Producer producer, List<BrokerMessage> messages, EventListener<ProduceResponse.PartitionResponse> listener) {
=======
    @Override
    public Command handle(Transport transport, Command command) {
        ProduceRequest produceRequest = (ProduceRequest) command.getPayload();
        KafkaAcknowledge kafkaAcknowledge = KafkaAcknowledge.valueOf(produceRequest.getRequiredAcks());
        QosLevel qosLevel = KafkaAcknowledge.convertToQosLevel(kafkaAcknowledge);
        String clientId = KafkaClientHelper.parseClient(produceRequest.getClientId());

        Map<String, List<ProducePartitionStatus>> produceResponseStatusMap = Maps.newHashMap();
        Table<TopicName, Integer, List<KafkaBrokerMessage>> topicPartitionTable = produceRequest.getTopicPartitionMessages();
        CountDownLatch latch = new CountDownLatch(topicPartitionTable.size());
        boolean isNeedAck = !qosLevel.equals(QosLevel.ONE_WAY);
        String clientIp = ((InetSocketAddress) transport.remoteAddress()).getHostString();
        byte[] clientAddress = IpUtil.toByte((InetSocketAddress) transport.remoteAddress());

        for (TopicName topic : topicPartitionTable.rowKeySet()) {
            Map<Integer, List<Integer>> groupPartitionMapper = Maps.newHashMap();
            Map<Integer, List<BrokerMessage>> groupMessageMapper = Maps.newHashMap();
            Map<Integer, List<KafkaBrokerMessage>> partitionMapper = topicPartitionTable.row(topic);
            List<ProducePartitionStatus> producePartitionStatusList = Lists.newLinkedList();
            produceResponseStatusMap.put(topic.getFullName(), producePartitionStatusList);

            Producer producer = new Producer(topic.getFullName(), clientId, Producer.ProducerType.KAFKA);
            TopicConfig topicConfig = clusterManager.getTopicConfig(topic);

            for (Map.Entry<Integer, List<KafkaBrokerMessage>> entry : partitionMapper.entrySet()) {
                int partition = entry.getKey();
                BooleanResponse checkResult = clusterManager.checkWritable(topic, clientId, clientIp, (short) partition);
                if (!checkResult.isSuccess()) {
                    logger.warn("checkWritable failed, transport: {}, topic: {}, app: {}, code: {}", transport, topic, clientId, checkResult.getJournalqCode());
                    short kafkaErrorCode = CheckResultConverter.convertProduceCode(checkResult.getJournalqCode());
                    buildPartitionStatus(partition, null, kafkaErrorCode, entry.getValue(), producePartitionStatusList);
                    latch.countDown();
                    continue;
                }

                PartitionGroup partitionGroup = topicConfig.fetchPartitionGroupByPartition((short) partition);
                List<Integer> partitionList = groupPartitionMapper.get(partitionGroup.getGroup());
                List<BrokerMessage> partitionMessageList = groupMessageMapper.get(partitionGroup.getGroup());

                if (partitionList == null) {
                    partitionList = Lists.newLinkedList();
                    groupPartitionMapper.put(partitionGroup.getGroup(), partitionList);
                }

                partitionList.add(partition);

                if (partitionMessageList == null) {
                    partitionMessageList = Lists.newLinkedList();
                    groupMessageMapper.put(partitionGroup.getGroup(), partitionMessageList);
                }

                for (KafkaBrokerMessage message : entry.getValue()) {
                    BrokerMessage brokerMessage = KafkaMessageConverter.toBrokerMessage(producer.getTopic(), partition, producer.getApp(), clientAddress, message);
                    partitionMessageList.add(brokerMessage);
                }
            }

            for (Map.Entry<Integer, List<BrokerMessage>> entry : groupMessageMapper.entrySet()) {
                produceMessage(transport, clientAddress, qosLevel, producer, entry.getValue(), (producePartitionStatus) -> {
                    synchronized (producePartitionStatusList) {
                        List<Integer> partitions = groupPartitionMapper.get(entry.getKey());
                        for (Integer partition : partitions) {
                            producePartitionStatusList.add(new ProducePartitionStatus(partition, ProducePartitionStatus.NONE_OFFSET, producePartitionStatus.getErrorCode()));
                            latch.countDown();
                        }
                    }
                });
            }
        }

        if (!isNeedAck) {
            return null;
        }

        try {
            boolean isDone = latch.await(produceRequest.getAckTimeoutMs(), TimeUnit.MILLISECONDS);
            if (!isDone) {
                logger.warn("wait produce timeout, transport: {}", transport.remoteAddress());
            }
        } catch (InterruptedException e) {
            logger.error("wait produce exception, transport: {}", transport.remoteAddress(), e);
        }

        ProduceResponse response = new ProduceResponse(produceResponseStatusMap);
        return new Command(response);
    }

    protected void produceMessage(Transport transport, byte[] clientAddress, QosLevel qosLevel, Producer producer, List<BrokerMessage> messages, EventListener<ProducePartitionStatus> listener) {
>>>>>>> c56b1563
        try {
            produce.putMessageAsync(producer, messages, qosLevel, (writeResult) -> {
                if (!writeResult.getCode().equals(JournalqCode.SUCCESS)) {
                    logger.error("produce message failed, topic: {}, code: {}", producer.getTopic(), writeResult.getCode());
                }
<<<<<<< HEAD
                short code = KafkaErrorCode.jmqCodeFor(writeResult.getCode().getCode());
                listener.onEvent(new ProduceResponse.PartitionResponse(0, ProduceResponse.PartitionResponse.NONE_OFFSET, code));
            });
        } catch (Exception e) {
            logger.error("produce message failed, topic: {}", producer.getTopic(), e);
            short code = KafkaErrorCode.exceptionFor(e);
            listener.onEvent(new ProduceResponse.PartitionResponse(0, ProduceResponse.PartitionResponse.NONE_OFFSET, code));
        }
=======
                short status = KafkaErrorCode.journalqCodeFor(writeResult.getCode().getCode());
                listener.onEvent(new ProducePartitionStatus(0, ProducePartitionStatus.NONE_OFFSET, status));
            });
        } catch (Exception e) {
            logger.error("produce message failed, topic: {}", producer.getTopic(), e);
            short status = KafkaErrorCode.exceptionFor(e);
            listener.onEvent(new ProducePartitionStatus(0, ProducePartitionStatus.NONE_OFFSET, status));
        }
    }

    protected void buildPartitionStatus(int partition, long[] indices, short status, List<KafkaBrokerMessage> messages, List<ProducePartitionStatus> producePartitionStatusList) {
        if (ArrayUtils.isEmpty(indices)) {
            if (messages.get(0).isBatch()) {
                producePartitionStatusList.add(new ProducePartitionStatus(partition, ProducePartitionStatus.NONE_OFFSET, status));
            } else {
                producePartitionStatusList.add(new ProducePartitionStatus(partition, ProducePartitionStatus.NONE_OFFSET, status));
            }
        } else {
            if (messages.get(0).isBatch()) {
                producePartitionStatusList.add(new ProducePartitionStatus(partition, indices[0], status));
            } else {
                producePartitionStatusList.add(new ProducePartitionStatus(partition, indices[0], status));
            }
        }
    }

    @Override
    public int type() {
        return KafkaCommandType.PRODUCE.getCode();
>>>>>>> c56b1563
    }
}<|MERGE_RESOLUTION|>--- conflicted
+++ resolved
@@ -17,13 +17,7 @@
 import com.jd.journalq.broker.kafka.command.ProduceResponse;
 import com.jd.journalq.broker.producer.Produce;
 import com.jd.journalq.domain.QosLevel;
-<<<<<<< HEAD
-import com.jd.journalq.exception.JMQCode;
-=======
-import com.jd.journalq.domain.TopicConfig;
-import com.jd.journalq.domain.TopicName;
 import com.jd.journalq.exception.JournalqCode;
->>>>>>> c56b1563
 import com.jd.journalq.message.BrokerMessage;
 import com.jd.journalq.network.session.Producer;
 import com.jd.journalq.toolkit.concurrent.EventListener;
@@ -48,105 +42,13 @@
         this.produce = produce;
     }
 
-<<<<<<< HEAD
     public void produceMessage(QosLevel qosLevel, Producer producer, List<BrokerMessage> messages, EventListener<ProduceResponse.PartitionResponse> listener) {
-=======
-    @Override
-    public Command handle(Transport transport, Command command) {
-        ProduceRequest produceRequest = (ProduceRequest) command.getPayload();
-        KafkaAcknowledge kafkaAcknowledge = KafkaAcknowledge.valueOf(produceRequest.getRequiredAcks());
-        QosLevel qosLevel = KafkaAcknowledge.convertToQosLevel(kafkaAcknowledge);
-        String clientId = KafkaClientHelper.parseClient(produceRequest.getClientId());
-
-        Map<String, List<ProducePartitionStatus>> produceResponseStatusMap = Maps.newHashMap();
-        Table<TopicName, Integer, List<KafkaBrokerMessage>> topicPartitionTable = produceRequest.getTopicPartitionMessages();
-        CountDownLatch latch = new CountDownLatch(topicPartitionTable.size());
-        boolean isNeedAck = !qosLevel.equals(QosLevel.ONE_WAY);
-        String clientIp = ((InetSocketAddress) transport.remoteAddress()).getHostString();
-        byte[] clientAddress = IpUtil.toByte((InetSocketAddress) transport.remoteAddress());
-
-        for (TopicName topic : topicPartitionTable.rowKeySet()) {
-            Map<Integer, List<Integer>> groupPartitionMapper = Maps.newHashMap();
-            Map<Integer, List<BrokerMessage>> groupMessageMapper = Maps.newHashMap();
-            Map<Integer, List<KafkaBrokerMessage>> partitionMapper = topicPartitionTable.row(topic);
-            List<ProducePartitionStatus> producePartitionStatusList = Lists.newLinkedList();
-            produceResponseStatusMap.put(topic.getFullName(), producePartitionStatusList);
-
-            Producer producer = new Producer(topic.getFullName(), clientId, Producer.ProducerType.KAFKA);
-            TopicConfig topicConfig = clusterManager.getTopicConfig(topic);
-
-            for (Map.Entry<Integer, List<KafkaBrokerMessage>> entry : partitionMapper.entrySet()) {
-                int partition = entry.getKey();
-                BooleanResponse checkResult = clusterManager.checkWritable(topic, clientId, clientIp, (short) partition);
-                if (!checkResult.isSuccess()) {
-                    logger.warn("checkWritable failed, transport: {}, topic: {}, app: {}, code: {}", transport, topic, clientId, checkResult.getJournalqCode());
-                    short kafkaErrorCode = CheckResultConverter.convertProduceCode(checkResult.getJournalqCode());
-                    buildPartitionStatus(partition, null, kafkaErrorCode, entry.getValue(), producePartitionStatusList);
-                    latch.countDown();
-                    continue;
-                }
-
-                PartitionGroup partitionGroup = topicConfig.fetchPartitionGroupByPartition((short) partition);
-                List<Integer> partitionList = groupPartitionMapper.get(partitionGroup.getGroup());
-                List<BrokerMessage> partitionMessageList = groupMessageMapper.get(partitionGroup.getGroup());
-
-                if (partitionList == null) {
-                    partitionList = Lists.newLinkedList();
-                    groupPartitionMapper.put(partitionGroup.getGroup(), partitionList);
-                }
-
-                partitionList.add(partition);
-
-                if (partitionMessageList == null) {
-                    partitionMessageList = Lists.newLinkedList();
-                    groupMessageMapper.put(partitionGroup.getGroup(), partitionMessageList);
-                }
-
-                for (KafkaBrokerMessage message : entry.getValue()) {
-                    BrokerMessage brokerMessage = KafkaMessageConverter.toBrokerMessage(producer.getTopic(), partition, producer.getApp(), clientAddress, message);
-                    partitionMessageList.add(brokerMessage);
-                }
-            }
-
-            for (Map.Entry<Integer, List<BrokerMessage>> entry : groupMessageMapper.entrySet()) {
-                produceMessage(transport, clientAddress, qosLevel, producer, entry.getValue(), (producePartitionStatus) -> {
-                    synchronized (producePartitionStatusList) {
-                        List<Integer> partitions = groupPartitionMapper.get(entry.getKey());
-                        for (Integer partition : partitions) {
-                            producePartitionStatusList.add(new ProducePartitionStatus(partition, ProducePartitionStatus.NONE_OFFSET, producePartitionStatus.getErrorCode()));
-                            latch.countDown();
-                        }
-                    }
-                });
-            }
-        }
-
-        if (!isNeedAck) {
-            return null;
-        }
-
-        try {
-            boolean isDone = latch.await(produceRequest.getAckTimeoutMs(), TimeUnit.MILLISECONDS);
-            if (!isDone) {
-                logger.warn("wait produce timeout, transport: {}", transport.remoteAddress());
-            }
-        } catch (InterruptedException e) {
-            logger.error("wait produce exception, transport: {}", transport.remoteAddress(), e);
-        }
-
-        ProduceResponse response = new ProduceResponse(produceResponseStatusMap);
-        return new Command(response);
-    }
-
-    protected void produceMessage(Transport transport, byte[] clientAddress, QosLevel qosLevel, Producer producer, List<BrokerMessage> messages, EventListener<ProducePartitionStatus> listener) {
->>>>>>> c56b1563
         try {
             produce.putMessageAsync(producer, messages, qosLevel, (writeResult) -> {
                 if (!writeResult.getCode().equals(JournalqCode.SUCCESS)) {
                     logger.error("produce message failed, topic: {}, code: {}", producer.getTopic(), writeResult.getCode());
                 }
-<<<<<<< HEAD
-                short code = KafkaErrorCode.jmqCodeFor(writeResult.getCode().getCode());
+                short code = KafkaErrorCode.journalqCodeFor(writeResult.getCode().getCode());
                 listener.onEvent(new ProduceResponse.PartitionResponse(0, ProduceResponse.PartitionResponse.NONE_OFFSET, code));
             });
         } catch (Exception e) {
@@ -154,36 +56,5 @@
             short code = KafkaErrorCode.exceptionFor(e);
             listener.onEvent(new ProduceResponse.PartitionResponse(0, ProduceResponse.PartitionResponse.NONE_OFFSET, code));
         }
-=======
-                short status = KafkaErrorCode.journalqCodeFor(writeResult.getCode().getCode());
-                listener.onEvent(new ProducePartitionStatus(0, ProducePartitionStatus.NONE_OFFSET, status));
-            });
-        } catch (Exception e) {
-            logger.error("produce message failed, topic: {}", producer.getTopic(), e);
-            short status = KafkaErrorCode.exceptionFor(e);
-            listener.onEvent(new ProducePartitionStatus(0, ProducePartitionStatus.NONE_OFFSET, status));
-        }
-    }
-
-    protected void buildPartitionStatus(int partition, long[] indices, short status, List<KafkaBrokerMessage> messages, List<ProducePartitionStatus> producePartitionStatusList) {
-        if (ArrayUtils.isEmpty(indices)) {
-            if (messages.get(0).isBatch()) {
-                producePartitionStatusList.add(new ProducePartitionStatus(partition, ProducePartitionStatus.NONE_OFFSET, status));
-            } else {
-                producePartitionStatusList.add(new ProducePartitionStatus(partition, ProducePartitionStatus.NONE_OFFSET, status));
-            }
-        } else {
-            if (messages.get(0).isBatch()) {
-                producePartitionStatusList.add(new ProducePartitionStatus(partition, indices[0], status));
-            } else {
-                producePartitionStatusList.add(new ProducePartitionStatus(partition, indices[0], status));
-            }
-        }
-    }
-
-    @Override
-    public int type() {
-        return KafkaCommandType.PRODUCE.getCode();
->>>>>>> c56b1563
     }
 }