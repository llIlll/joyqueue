--- conflicted
+++ resolved
@@ -15,58 +15,42 @@
 
 
 import com.jd.journalq.broker.kafka.KafkaCommandType;
-<<<<<<< HEAD
 import com.jd.journalq.broker.kafka.KafkaErrorCode;
 import com.jd.journalq.broker.kafka.message.KafkaBrokerMessage;
+import com.jd.journalq.broker.network.traffic.FetchTrafficPayload;
+import com.jd.journalq.broker.network.traffic.Traffic;
 
 import java.util.List;
 import java.util.Map;
-=======
-import com.jd.journalq.broker.kafka.model.FetchResponsePartitionData;
-import com.jd.journalq.broker.network.traffic.FetchTrafficPayload;
-import com.jd.journalq.broker.network.traffic.Traffic;
->>>>>>> 7cffb365
 
 /**
  * Created by zhangkepeng on 16-8-4.
  */
 public class FetchResponse extends KafkaRequestOrResponse implements FetchTrafficPayload {
 
-<<<<<<< HEAD
+    private Traffic traffic;
     private Map<String, List<PartitionResponse>> partitionResponses;
 
     public void setPartitionResponses(Map<String, List<PartitionResponse>> partitionResponses) {
         this.partitionResponses = partitionResponses;
-=======
-    private Traffic traffic;
-    private Table<String, Integer, FetchResponsePartitionData> fetchResponses;
-
-    public FetchResponse() {
-
-    }
-
-    public FetchResponse(Traffic traffic, Table<String, Integer, FetchResponsePartitionData> fetchResponses) {
-        this.traffic = traffic;
-        this.fetchResponses = fetchResponses;
-    }
-
-    public Table<String, Integer, FetchResponsePartitionData> getFetchResponses() {
-        return fetchResponses;
->>>>>>> 7cffb365
     }
 
     public Map<String, List<PartitionResponse>> getPartitionResponses() {
         return partitionResponses;
     }
 
-    @Override
-    public Traffic getTraffic() {
-        return traffic;
+    public void setTraffic(Traffic traffic) {
+        this.traffic = traffic;
     }
 
     @Override
     public int type() {
         return KafkaCommandType.FETCH.getCode();
+    }
+
+    @Override
+    public Traffic getTraffic() {
+        return traffic;
     }
 
     @Override
