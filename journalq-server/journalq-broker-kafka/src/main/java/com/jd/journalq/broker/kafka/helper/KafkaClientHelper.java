/**
 * Licensed under the Apache License, Version 2.0 (the "License");
 * you may not use this file except in compliance with the License.
 * You may obtain a copy of the License at
 *
 *     http://www.apache.org/licenses/LICENSE-2.0
 *
 * Unless required by applicable law or agreed to in writing, software
 * distributed under the License is distributed on an "AS IS" BASIS,
 * WITHOUT WARRANTIES OR CONDITIONS OF ANY KIND, either express or implied.
 * See the License for the specific language governing permissions and
 * limitations under the License.
 */
package com.jd.journalq.broker.kafka.helper;

import org.apache.commons.lang3.StringUtils;

/**
 * KafkaClientHelper
 * author: gaohaoxiang
 * email: gaohaoxiang@jd.com
 * date: 2018/11/12
 */
public class KafkaClientHelper {

    private static final String SEPARATOR = "-";
    private static final String[] REPLACE = {"spark-executor-"};

    public static String parseClient(String clientId) {
        if (StringUtils.isBlank(clientId)) {
            return clientId;
        }
        for (String replace : REPLACE) {
<<<<<<< HEAD
            clientId = clientId.replace(replace, "");
=======
            clientId = StringUtils.replace(clientId, replace, "");
>>>>>>> 7cffb365
        }
        if (StringUtils.contains(clientId, SEPARATOR)) {
            String[] strings = StringUtils.splitByWholeSeparator(clientId, SEPARATOR);
            return strings[0];
        }
        return clientId;
    }
}<|MERGE_RESOLUTION|>--- conflicted
+++ resolved
@@ -31,11 +31,7 @@
             return clientId;
         }
         for (String replace : REPLACE) {
-<<<<<<< HEAD
-            clientId = clientId.replace(replace, "");
-=======
             clientId = StringUtils.replace(clientId, replace, "");
->>>>>>> 7cffb365
         }
         if (StringUtils.contains(clientId, SEPARATOR)) {
             String[] strings = StringUtils.splitByWholeSeparator(clientId, SEPARATOR);
