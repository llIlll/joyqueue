--- conflicted
+++ resolved
@@ -14,12 +14,7 @@
 package com.jd.journalq.broker.kafka.command;
 
 import com.jd.journalq.broker.kafka.KafkaCommandType;
-<<<<<<< HEAD
-=======
-import com.jd.journalq.broker.kafka.model.ProducePartitionStatus;
-import com.jd.journalq.broker.network.traffic.ProduceTrafficPayload;
 import com.jd.journalq.broker.network.traffic.Traffic;
->>>>>>> 7cffb365
 
 import java.util.List;
 import java.util.Map;
@@ -29,25 +24,16 @@
  */
 public class ProduceResponse extends KafkaRequestOrResponse implements ProduceTrafficPayload {
 
-<<<<<<< HEAD
+    private Traffic traffic;
     private Map<String, List<PartitionResponse>> partitionResponses;
-=======
-    private Traffic traffic;
-    private Map<String, List<ProducePartitionStatus>> producerResponseStatuss;
->>>>>>> 7cffb365
 
     public ProduceResponse() {
 
     }
 
-<<<<<<< HEAD
-    public ProduceResponse(Map<String, List<PartitionResponse>> partitionResponses) {
+    public ProduceResponse(Traffic traffic, Map<String, List<PartitionResponse>> partitionResponses) {
+        this.traffic = traffic;
         this.partitionResponses = partitionResponses;
-=======
-    public ProduceResponse(Traffic traffic, Map<String, List<ProducePartitionStatus>> producerResponseStatuss) {
-        this.traffic = traffic;
-        this.producerResponseStatuss = producerResponseStatuss;
->>>>>>> 7cffb365
     }
 
     public void setPartitionResponses(Map<String, List<PartitionResponse>> partitionResponses) {
