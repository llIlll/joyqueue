/**
 * Licensed under the Apache License, Version 2.0 (the "License");
 * you may not use this file except in compliance with the License.
 * You may obtain a copy of the License at
 *
 *     http://www.apache.org/licenses/LICENSE-2.0
 *
 * Unless required by applicable law or agreed to in writing, software
 * distributed under the License is distributed on an "AS IS" BASIS,
 * WITHOUT WARRANTIES OR CONDITIONS OF ANY KIND, either express or implied.
 * See the License for the specific language governing permissions and
 * limitations under the License.
 */
package com.jd.journalq.broker.kafka.model;


import com.jd.journalq.broker.kafka.KafkaErrorCode;

/**
 * Created by zhangkepeng on 16-8-4.
 */
public class OffsetMetadataAndError {

<<<<<<< HEAD
    public static final OffsetMetadataAndError OFFSET_SYNC_FAIL = new OffsetMetadataAndError(OffsetAndMetadata.INVALID_OFFSET, OffsetAndMetadata.NO_METADATA, KafkaErrorCode.NOT_LEADER_FOR_PARTITION.getCode());
    public static final OffsetMetadataAndError OFFSET_SYNC_SUCCESS = new OffsetMetadataAndError(OffsetAndMetadata.INVALID_OFFSET, OffsetAndMetadata.NO_METADATA, KafkaErrorCode.NONE.getCode());

    private int partition;
    private long offset;
    private String metadata = OffsetAndMetadata.NO_METADATA;
    private short error;
=======
    private long offset;
    private String metadata = OffsetAndMetadata.NO_METADATA;
    private short error = KafkaErrorCode.NONE;

    public static final OffsetMetadataAndError OFFSET_SYNC_FAIL = new OffsetMetadataAndError(OffsetAndMetadata.INVALID_OFFSET, OffsetAndMetadata.NO_METADATA, KafkaErrorCode.NOT_LEADER_FOR_PARTITION);
    public static final OffsetMetadataAndError OFFSET_SYNC_SUCCESS = new OffsetMetadataAndError(OffsetAndMetadata.INVALID_OFFSET, OffsetAndMetadata.NO_METADATA, KafkaErrorCode.NONE);
>>>>>>> c56b1563

    public OffsetMetadataAndError(short error) {
        this.error = error;
    }

    public OffsetMetadataAndError(long offset, String metadata, short error) {
        this.offset = offset;
        this.metadata = metadata;
        this.error = error;
    }

    public OffsetMetadataAndError(int partition, long offset, String metadata, short error) {
        this.partition = partition;
        this.offset = offset;
        this.metadata = metadata;
        this.error = error;
    }

    public OffsetMetadataAndError(int partition, long offset, short error) {
        this.partition = partition;
        this.offset = offset;
        this.error = error;
    }

    public int getPartition() {
        return partition;
    }

    public long getOffset() {
        return offset;
    }

    public String getMetadata() {
        return metadata;
    }

    public short getError() {
        return error;
    }

    @Override
    public String toString() {
        return String.format("OffsetMetadataAndError[%d,%s,%d]", offset, metadata, error);
    }

}<|MERGE_RESOLUTION|>--- conflicted
+++ resolved
@@ -21,7 +21,6 @@
  */
 public class OffsetMetadataAndError {
 
-<<<<<<< HEAD
     public static final OffsetMetadataAndError OFFSET_SYNC_FAIL = new OffsetMetadataAndError(OffsetAndMetadata.INVALID_OFFSET, OffsetAndMetadata.NO_METADATA, KafkaErrorCode.NOT_LEADER_FOR_PARTITION.getCode());
     public static final OffsetMetadataAndError OFFSET_SYNC_SUCCESS = new OffsetMetadataAndError(OffsetAndMetadata.INVALID_OFFSET, OffsetAndMetadata.NO_METADATA, KafkaErrorCode.NONE.getCode());
 
@@ -29,14 +28,6 @@
     private long offset;
     private String metadata = OffsetAndMetadata.NO_METADATA;
     private short error;
-=======
-    private long offset;
-    private String metadata = OffsetAndMetadata.NO_METADATA;
-    private short error = KafkaErrorCode.NONE;
-
-    public static final OffsetMetadataAndError OFFSET_SYNC_FAIL = new OffsetMetadataAndError(OffsetAndMetadata.INVALID_OFFSET, OffsetAndMetadata.NO_METADATA, KafkaErrorCode.NOT_LEADER_FOR_PARTITION);
-    public static final OffsetMetadataAndError OFFSET_SYNC_SUCCESS = new OffsetMetadataAndError(OffsetAndMetadata.INVALID_OFFSET, OffsetAndMetadata.NO_METADATA, KafkaErrorCode.NONE);
->>>>>>> c56b1563
 
     public OffsetMetadataAndError(short error) {
         this.error = error;
