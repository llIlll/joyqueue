--- conflicted
+++ resolved
@@ -18,7 +18,6 @@
 import com.jd.journalq.broker.kafka.KafkaConsts;
 import com.jd.journalq.broker.kafka.KafkaContext;
 import com.jd.journalq.broker.kafka.config.KafkaConfig;
-<<<<<<< HEAD
 import com.jd.journalq.broker.kafka.coordinator.Coordinator;
 import com.jd.journalq.broker.kafka.coordinator.group.GroupBalanceHandler;
 import com.jd.journalq.broker.kafka.coordinator.group.GroupBalanceManager;
@@ -37,30 +36,19 @@
 import com.jd.journalq.broker.kafka.coordinator.transaction.log.TransactionLog;
 import com.jd.journalq.broker.kafka.coordinator.transaction.synchronizer.TransactionSynchronizer;
 import com.jd.journalq.broker.kafka.handler.ratelimit.KafkaRateLimitHandlerFactory;
-=======
-import com.jd.journalq.broker.kafka.coordinator.GroupBalanceHandler;
-import com.jd.journalq.broker.kafka.coordinator.GroupBalanceManager;
-import com.jd.journalq.broker.kafka.coordinator.GroupCoordinator;
-import com.jd.journalq.broker.kafka.coordinator.GroupOffsetHandler;
-import com.jd.journalq.broker.kafka.coordinator.GroupOffsetManager;
-import com.jd.journalq.broker.kafka.coordinator.KafkaCoordinator;
-import com.jd.journalq.broker.kafka.coordinator.KafkaCoordinatorGroupManager;
->>>>>>> 7cffb365
 import com.jd.journalq.broker.kafka.manage.KafkaManageServiceFactory;
 import com.jd.journalq.broker.kafka.network.helper.KafkaProtocolHelper;
 import com.jd.journalq.broker.kafka.session.KafkaConnectionHandler;
 import com.jd.journalq.broker.kafka.session.KafkaConnectionManager;
 import com.jd.journalq.broker.kafka.session.KafkaTransportHandler;
-<<<<<<< HEAD
 import com.jd.journalq.broker.kafka.util.RateLimiter;
-=======
->>>>>>> 7cffb365
 import com.jd.journalq.network.protocol.CommandHandlerProvider;
 import com.jd.journalq.network.protocol.ExceptionHandlerProvider;
 import com.jd.journalq.network.protocol.ProtocolService;
 import com.jd.journalq.network.transport.codec.CodecFactory;
 import com.jd.journalq.network.transport.command.handler.CommandHandlerFactory;
 import com.jd.journalq.network.transport.command.handler.ExceptionHandler;
+import com.jd.journalq.toolkit.delay.DelayedOperationManager;
 import com.jd.journalq.toolkit.service.Service;
 import io.netty.buffer.ByteBuf;
 import io.netty.channel.Channel;
@@ -99,11 +87,8 @@
     private TransactionOffsetHandler transactionOffsetHandler;
     private TransactionCoordinator transactionCoordinator;
     private KafkaConnectionManager connectionManager;
-<<<<<<< HEAD
 
     private KafkaRateLimitHandlerFactory rateLimitHandlerFactory;
-=======
->>>>>>> 7cffb365
     private KafkaConnectionHandler connectionHandler;
     private KafkaTransportHandler transportHandler;
     private KafkaContext kafkaContext;
@@ -135,21 +120,12 @@
         this.transactionCoordinator = new TransactionCoordinator(coordinator, this.transactionMetadataManager, transactionHandler, transactionOffsetHandler);
 
         this.connectionManager = new KafkaConnectionManager(brokerContext.getSessionManager());
-<<<<<<< HEAD
         this.rateLimitHandlerFactory = newRateLimitKafkaHandlerFactory(config);
+
         this.connectionHandler = new KafkaConnectionHandler(connectionManager);
         this.transportHandler = new KafkaTransportHandler();
 
-        this.kafkaContext = new KafkaContext(config, groupCoordinator, transactionCoordinator, transactionIdManager, rateLimitHandlerFactory, brokerContext);
-=======
-
-        this.connectionHandler = new KafkaConnectionHandler(connectionManager);
-        this.transportHandler = new KafkaTransportHandler();
-
-        this.kafkaContext = new KafkaContext(config, connectionManager, groupMetadataManager,
-                groupOffsetManager, groupBalanceManager, groupOffsetHandler, groupBalanceHandler, groupCoordinator, brokerContext);
-
->>>>>>> 7cffb365
+        this.kafkaContext = new KafkaContext(config, groupCoordinator, transactionCoordinator, transactionIdManager, brokerContext);
         registerManage(brokerContext, kafkaContext);
     }
 
@@ -166,7 +142,6 @@
         groupOffsetHandler.start();
         groupBalanceHandler.start();
         groupCoordinator.start();
-<<<<<<< HEAD
 
         transactionCoordinator.start();
         transactionLog.start();
@@ -176,8 +151,6 @@
         transactionCompletionHandler.start();
         transactionCompletionScheduler.start();
         rateLimitHandlerFactory.start();
-=======
->>>>>>> 7cffb365
     }
 
     @Override
@@ -187,7 +160,6 @@
         groupBalanceManager.stop();
         groupOffsetHandler.stop();
         groupBalanceHandler.stop();
-<<<<<<< HEAD
 
         transactionCompletionScheduler.stop();
         transactionCompletionHandler.stop();
@@ -197,8 +169,6 @@
         transactionLog.stop();
         transactionCoordinator.stop();
         rateLimitHandlerFactory.stop();
-=======
->>>>>>> 7cffb365
     }
 
     @Override
