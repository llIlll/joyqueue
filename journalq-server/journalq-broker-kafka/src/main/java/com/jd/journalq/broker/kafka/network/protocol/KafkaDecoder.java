--- conflicted
+++ resolved
@@ -42,17 +42,6 @@
         if (command != null) {
             fillHeader((KafkaHeader) command.getHeader(), (KafkaRequestOrResponse) command.getPayload());
         }
-<<<<<<< HEAD
-=======
-
-        // TODO 临时代码
-        //int readableBytes = buffer.readableBytes();
-        //if (readableBytes > 0 && readableBytes < 10) {
-        //    logger.warn("skip bytes, command: {}, readableBytes: {}", command, readableBytes);
-        //    buffer.skipBytes(readableBytes);
-        //}
-
->>>>>>> c56b1563
         return command;
     }
 
