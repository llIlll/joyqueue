--- conflicted
+++ resolved
@@ -20,17 +20,12 @@
  */
 public interface KafkaConfigs {
 
-    static final String GROUP_ID = "journalq";
-    static final String TOPIC = "ldq_test";
+    static final String GROUP_ID = "test_app";
+    static final String TOPIC = "test_topic_0";
     static final int TOPIC_COUNT = 2;
     static final String BOOTSTRAP = IpUtil.getLocalIp() + ":50088";
-<<<<<<< HEAD
     static final String CLIENT_ID = "test_app";
     static final String TRANSACTION_ID = "test_transaction";
-=======
-    static final String CLIENT_ID = "journalq";
-
->>>>>>> c56b1563
 
 //    static final String GROUP_ID = "zhuduohui";
 //    static final String TOPIC = "test2";
