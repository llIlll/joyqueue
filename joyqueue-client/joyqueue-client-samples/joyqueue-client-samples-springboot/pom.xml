--- conflicted
+++ resolved
@@ -20,11 +20,7 @@
     <parent>
         <artifactId>joyqueue-client-samples</artifactId>
         <groupId>org.joyqueue</groupId>
-<<<<<<< HEAD
-        <version>4.2.0-SNAPSHOT</version>
-=======
         <version>4.2.1-SNAPSHOT</version>
->>>>>>> ebee8b08
     </parent>
     <modelVersion>4.0.0</modelVersion>
 
@@ -38,13 +34,10 @@
             <artifactId>joyqueue-client-all</artifactId>
         </dependency>
         <dependency>
-<<<<<<< HEAD
-=======
             <groupId>org.hibernate</groupId>
             <artifactId>hibernate-validator</artifactId>
         </dependency>
         <dependency>
->>>>>>> ebee8b08
             <groupId>org.joyqueue</groupId>
             <artifactId>openmessaging-spring-boot-starter</artifactId>
             <exclusions>
