--- conflicted
+++ resolved
@@ -20,11 +20,7 @@
     <parent>
         <artifactId>joyqueue-openmessaging</artifactId>
         <groupId>org.joyqueue</groupId>
-<<<<<<< HEAD
-        <version>4.2.0-SNAPSHOT</version>
-=======
         <version>4.2.1-SNAPSHOT</version>
->>>>>>> ebee8b08
     </parent>
     <modelVersion>4.0.0</modelVersion>
 
@@ -35,14 +31,11 @@
     <dependencies>
         <dependency>
             <groupId>org.joyqueue</groupId>
-<<<<<<< HEAD
-=======
             <artifactId>joyqueue-client-all</artifactId>
             <version>${project.version}</version>
         </dependency>
         <dependency>
             <groupId>org.joyqueue</groupId>
->>>>>>> ebee8b08
             <artifactId>openmessaging-spring</artifactId>
             <version>${project.version}</version>
         </dependency>
