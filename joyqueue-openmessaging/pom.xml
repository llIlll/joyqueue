<?xml version="1.0" encoding="UTF-8"?>
<!--

    Copyright 2019 The JoyQueue Authors.

    Licensed under the Apache License, Version 2.0 (the "License");
    you may not use this file except in compliance with the License.
    You may obtain a copy of the License at

        http://www.apache.org/licenses/LICENSE-2.0

    Unless required by applicable law or agreed to in writing, software
    distributed under the License is distributed on an "AS IS" BASIS,
    WITHOUT WARRANTIES OR CONDITIONS OF ANY KIND, either express or implied.
    See the License for the specific language governing permissions and
    limitations under the License.

-->
<project xmlns="http://maven.apache.org/POM/4.0.0" xmlns:xsi="http://www.w3.org/2001/XMLSchema-instance" xsi:schemaLocation="http://maven.apache.org/POM/4.0.0 http://maven.apache.org/xsd/maven-4.0.0.xsd">
    <parent>
        <artifactId>joyqueue</artifactId>
        <groupId>org.joyqueue</groupId>
<<<<<<< HEAD
        <version>4.2.0-SNAPSHOT</version>
=======
        <version>4.2.1-SNAPSHOT</version>
>>>>>>> ebee8b08
    </parent>
    <modelVersion>4.0.0</modelVersion>

    <artifactId>joyqueue-openmessaging</artifactId>
    <name>JoyQueue-OpenMessaging</name>
    <description>Spring and SpringBoot Support for the OpenMessaging API</description>

    <packaging>pom</packaging>
    <modules>
        <module>openmessaging-samples</module>
        <module>openmessaging-spring</module>
        <module>openmessaging-spring-boot</module>
    </modules>

    <properties>
        <openmessaging-api.version>1.0.0-alpha</openmessaging-api.version>
    </properties>

    <dependencies>
        <dependency>
            <groupId>io.openmessaging</groupId>
            <artifactId>openmessaging-api</artifactId>
            <version>${openmessaging-api.version}</version>
        </dependency>
        <dependency>
            <groupId>org.slf4j</groupId>
            <artifactId>slf4j-api</artifactId>
        </dependency>
    </dependencies>
</project><|MERGE_RESOLUTION|>--- conflicted
+++ resolved
@@ -20,11 +20,7 @@
     <parent>
         <artifactId>joyqueue</artifactId>
         <groupId>org.joyqueue</groupId>
-<<<<<<< HEAD
-        <version>4.2.0-SNAPSHOT</version>
-=======
         <version>4.2.1-SNAPSHOT</version>
->>>>>>> ebee8b08
     </parent>
     <modelVersion>4.0.0</modelVersion>
 
